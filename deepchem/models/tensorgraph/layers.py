# -*- coding: UTF-8 -*-
import random
import string
from collections import Sequence
from copy import deepcopy

import tensorflow as tf
import numpy as np

from deepchem.nn import model_ops, initializations, regularizers, activations
import math


class Layer(object):
  layer_number_dict = {}

  def __init__(self, in_layers=None, **kwargs):
    if "name" in kwargs:
      self.name = kwargs['name']
    else:
      self.name = None
    if in_layers is None:
      in_layers = list()
    if not isinstance(in_layers, Sequence):
      in_layers = [in_layers]
    self.in_layers = in_layers
    self.op_type = "gpu"
    self.variable_scope = ''
    self.variable_values = None
    self.rnn_initial_states = []
    self.rnn_final_states = []
    self.rnn_zero_states = []
    self.tensorboard = False
    self.tb_input = None

  def _get_layer_number(self):
    class_name = self.__class__.__name__
    if class_name not in Layer.layer_number_dict:
      Layer.layer_number_dict[class_name] = 0
    Layer.layer_number_dict[class_name] += 1
    return "%s" % Layer.layer_number_dict[class_name]

  def none_tensors(self):
    out_tensor = self.out_tensor
    self.out_tensor = None
    return out_tensor

  def set_tensors(self, tensor):
    self.out_tensor = tensor

  def create_tensor(self, in_layers=None, set_tensors=True, **kwargs):
    raise NotImplementedError("Subclasses must implement for themselves")

  def shared(self, in_layers):
    """
    Share weights with different in tensors and a new out tensor
    Parameters
    ----------
    in_layers: list tensor
    List in tensors for the shared layer

    Returns
    -------
    Layer
    """
    raise NotImplementedError("Each Layer must implement shared for itself")

  def __call__(self, *in_layers):
    return self.create_tensor(in_layers=in_layers, set_tensors=False)

  @property
  def shape(self):
    """Get the shape of this Layer's output."""
    if '_shape' not in dir(self):
      raise NotImplementedError(
          "%s: shape is not known" % self.__class__.__name__)
    return self._shape

  def _get_input_tensors(self, in_layers, reshape=False):
    """Get the input tensors to his layer.

    Parameters
    ----------
    in_layers: list of Layers or tensors
      the inputs passed to create_tensor().  If None, this layer's inputs will
      be used instead.
    reshape: bool
      if True, try to reshape the inputs to all have the same shape
    """
    if in_layers is None:
      in_layers = self.in_layers
    if not isinstance(in_layers, Sequence):
      in_layers = [in_layers]
    tensors = []
    for input in in_layers:
      tensors.append(tf.convert_to_tensor(input))
    if reshape and len(tensors) > 1:
      shapes = [t.get_shape() for t in tensors]
      if any(s != shapes[0] for s in shapes[1:]):
        # Reshape everything to match the input with the most dimensions.

        shape = shapes[0]
        for s in shapes:
          if len(s) > len(shape):
            shape = s
        shape = [-1 if x is None else x for x in shape.as_list()]
        for i in range(len(tensors)):
          tensors[i] = tf.reshape(tensors[i], shape)
    return tensors

  def _record_variable_scope(self, local_scope):
    """Record the scope name used for creating variables.

    This should be called from create_tensor().  It allows the list of variables
    belonging to this layer to be retrieved later."""
    parent_scope = tf.get_variable_scope().name
    if len(parent_scope) > 0:
      self.variable_scope = '%s/%s' % (parent_scope, local_scope)
    else:
      self.variable_scope = local_scope

  def set_variable_initial_values(self, values):
    """Set the initial values of all variables.

    This takes a list, which contains the initial values to use for all of
    this layer's values (in the same order retured by
    TensorGraph.get_layer_variables()).  When this layer is used in a
    TensorGraph, it will automatically initialize each variable to the value
    specified in the list.  Note that some layers also have separate mechanisms
    for specifying variable initializers; this method overrides them. The
    purpose of this method is to let a Layer object represent a pre-trained
    layer, complete with trained values for its variables."""
    self.variable_values = values

  def set_summary(self, summary_op, summary_description=None, collections=None):
    """Annotates a tensor with a tf.summary operation
    Collects data from self.out_tensor by default but can be changed by setting
    self.tb_input to another tensor in create_tensor


    Parameters
    ----------
    summary_op: str
      summary operation to annotate node
    summary_description: object, optional
      Optional summary_pb2.SummaryDescription()
    collections: list of graph collections keys, optional
      New summary op is added to these collections. Defaults to [GraphKeys.SUMMARIES]
    """
    supported_ops = {'tensor_summary', 'scalar', 'histogram'}
    if summary_op not in supported_ops:
      raise ValueError(
          "Invalid summary_op arg. Only 'tensor_summary', 'scalar', 'histogram' supported"
      )
    self.summary_op = summary_op
    self.summary_description = summary_description
    self.collections = collections
    self.tensorboard = True

  def add_summary_to_tg(self):
    """
    Can only be called after self.create_layer to gaurentee that name is not none
    """
    if self.tensorboard == False:
      return
    if self.tb_input == None:
      self.tb_input = self.out_tensor
    if self.summary_op == "tensor_summary":
      tf.summary.tensor_summary(self.name, self.tb_input,
                                self.summary_description, self.collections)
    elif self.summary_op == 'scalar':
      tf.summary.scalar(self.name, self.tb_input, self.collections)
    elif self.summary_op == 'histogram':
      tf.summary.histogram(self.name, self.tb_input, self.collections)

  def copy(self, replacements={}, variables_graph=None):
    """Duplicate this Layer and all its inputs.

    This creates and returns a clone of this layer.  It also recursively calls
    copy() on all of this layer's inputs to clone the entire hierarchy of layers.
    In the process, you can optionally tell it to replace particular layers with
    specific existing ones.  For example, you can clone a stack of layers, while
    connecting the topmost ones to different inputs.

    For example, consider a stack of dense layers that depend on an input:

    >>> input = Feature(shape=(None, 100))
    >>> dense1 = Dense(100, in_layers=input)
    >>> dense2 = Dense(100, in_layers=dense1)
    >>> dense3 = Dense(100, in_layers=dense2)

    The following will clone all three dense layers, but not the input layer.
    Instead, the input to the first dense layer will be a different layer
    specified in the replacements map.

    >>> replacements = {input: new_input}
    >>> dense3_copy = dense3.copy(replacements)

    Parameters
    ----------
    replacements: map
      specifies existing layers, and the layers to replace them with (instead of
      cloning them).  This argument serves two purposes.  First, you can pass in
      a list of replacements to control which layers get cloned.  In addition,
      as each layer is cloned, it is added to this map.  On exit, it therefore
      contains a complete record of all layers that were copied, and a reference
      to the copy of each one.
    variables_graph: TensorGraph
      an optional TensorGraph from which to take variables.  If this is specified,
      the current value of each variable in each layer is recorded, and the copy
      has that value specified as its initial value.  This allows a piece of a
      pre-trained model to be copied to another model.
    """
    if self in replacements:
      return replacements[self]
    copied_inputs = [
        layer.copy(replacements, variables_graph) for layer in self.in_layers
    ]
    saved_inputs = self.in_layers
    self.in_layers = []
    saved_tensors = self.none_tensors()
    copy = deepcopy(self)
    self.in_layers = saved_inputs
    self.set_tensors(saved_tensors)
    copy.in_layers = copied_inputs
    if variables_graph is not None:
      variables = variables_graph.get_layer_variables(self)
      if len(variables) > 0:
        with variables_graph._get_tf("Graph").as_default():
          values = variables_graph.session.run(variables)
          copy.set_variable_initial_values(values)
    return copy

  def _as_graph_element(self):
    if '_as_graph_element' in dir(self.out_tensor):
      return self.out_tensor._as_graph_element()
    else:
      return self.out_tensor

  def __add__(self, other):
    if not isinstance(other, Layer):
      other = Constant(other)
    return Add([self, other])

  def __radd__(self, other):
    if not isinstance(other, Layer):
      other = Constant(other)
    return Add([other, self])

  def __sub__(self, other):
    if not isinstance(other, Layer):
      other = Constant(other)
    return Add([self, other], weights=[1.0, -1.0])

  def __rsub__(self, other):
    if not isinstance(other, Layer):
      other = Constant(other)
    return Add([other, self], weights=[1.0, -1.0])

  def __mul__(self, other):
    if not isinstance(other, Layer):
      other = Constant(other)
    return Multiply([self, other])

  def __rmul__(self, other):
    if not isinstance(other, Layer):
      other = Constant(other)
    return Multiply([other, self])

  def __neg__(self):
    return Multiply([self, Constant(-1.0)])


def _convert_layer_to_tensor(value, dtype=None, name=None, as_ref=False):
  return tf.convert_to_tensor(value.out_tensor, dtype=dtype, name=name)


tf.register_tensor_conversion_function(Layer, _convert_layer_to_tensor)


class TensorWrapper(Layer):
  """Used to wrap a tensorflow tensor."""

  def __init__(self, out_tensor, **kwargs):
    self.out_tensor = out_tensor
    self._shape = out_tensor.get_shape().as_list()
    super(TensorWrapper, self).__init__(**kwargs)

  def create_tensor(self, in_layers=None, **kwargs):
    """Take no actions."""
    pass


def convert_to_layers(in_layers):
  """Wrap all inputs into tensors if necessary."""
  layers = []
  for in_layer in in_layers:
    if isinstance(in_layer, Layer):
      layers.append(in_layer)
    elif isinstance(in_layer, tf.Tensor):
      layers.append(TensorWrapper(in_layer))
    else:
      raise ValueError("convert_to_layers must be invoked on layers or tensors")
  return layers


class Conv1D(Layer):
  """A 1D convolution on the input.

  This layer expects its input to be a three dimensional tensor of shape (batch size, width, # channels).
  If there is only one channel, the third dimension may optionally be omitted.
  """

  def __init__(self,
               width,
               out_channels,
               stride=1,
               padding='SAME',
               activation_fn=tf.nn.relu,
               **kwargs):
    """Create a Conv1D layer.

    Parameters
    ----------
    width: int
      the width of the convolutional kernel
    out_channels: int
      the number of outputs produced by the convolutional kernel
    stride: int
      the stride between applications of the convolutional kernel
    padding: str
      the padding method to use, either 'SAME' or 'VALID'
    activation_fn: object
      the Tensorflow activation function to apply to the output
    """
    self.width = width
    self.out_channels = out_channels
    self.stride = stride
    self.padding = padding
    self.activation_fn = activation_fn
    self.out_tensor = None
    super(Conv1D, self).__init__(**kwargs)
    try:
      parent_shape = self.in_layers[0].shape
      self._shape = (parent_shape[0], parent_shape[1] // stride, out_channels)
    except:
      pass

  def create_tensor(self, in_layers=None, set_tensors=True, **kwargs):
    inputs = self._get_input_tensors(in_layers)
    if len(inputs) != 1:
      raise ValueError("Conv1D layer must have exactly one parent")
    parent = inputs[0]
    if len(parent.get_shape()) == 2:
      parent = tf.expand_dims(parent, 2)
    elif len(parent.get_shape()) != 3:
      raise ValueError("Parent tensor must be (batch, width, channel)")
    parent_shape = parent.get_shape()
    parent_channel_size = parent_shape[2].value
    f = tf.Variable(
        tf.random_normal([self.width, parent_channel_size, self.out_channels]))
    b = tf.Variable(tf.random_normal([self.out_channels]))
    t = tf.nn.conv1d(parent, f, stride=self.stride, padding=self.padding)
    t = tf.nn.bias_add(t, b)
    out_tensor = self.activation_fn(t)
    if set_tensors:
      self._record_variable_scope(self.name)
      self.out_tensor = out_tensor
    return out_tensor


class Dense(Layer):

  def __init__(
      self,
      out_channels,
      activation_fn=None,
      biases_initializer=tf.zeros_initializer,
      weights_initializer=tf.contrib.layers.variance_scaling_initializer,
      time_series=False,
      **kwargs):
    """Create a dense layer.

    The weight and bias initializers are specified by callable objects that construct
    and return a Tensorflow initializer when invoked with no arguments.  This will typically
    be either the initializer class itself (if the constructor does not require arguments),
    or a TFWrapper (if it does).

    Parameters
    ----------
    out_channels: int
      the number of output values
    activation_fn: object
      the Tensorflow activation function to apply to the output
    biases_initializer: callable object
      the initializer for bias values.  This may be None, in which case the layer
      will not include biases.
    weights_initializer: callable object
      the initializer for weight values
    time_series: bool
      if True, the dense layer is applied to each element of a batch in sequence
    """
    super(Dense, self).__init__(**kwargs)
    self.out_channels = out_channels
    self.out_tensor = None
    self.activation_fn = activation_fn
    self.biases_initializer = biases_initializer
    self.weights_initializer = weights_initializer
    self.time_series = time_series
    try:
      parent_shape = self.in_layers[0].shape
      self._shape = tuple(parent_shape[:-1]) + (out_channels,)
    except:
      pass
    self._reuse = False
    self._shared_with = None

  def create_tensor(self, in_layers=None, set_tensors=True, **kwargs):
    inputs = self._get_input_tensors(in_layers)
    if len(inputs) != 1:
      raise ValueError("Dense layer can only have one input")
    parent = inputs[0]
    if self.biases_initializer is None:
      biases_initializer = None
    else:
      biases_initializer = self.biases_initializer()
    for reuse in (self._reuse, False):
      dense_fn = lambda x: tf.contrib.layers.fully_connected(x,
                                                             num_outputs=self.out_channels,
                                                             activation_fn=self.activation_fn,
                                                             biases_initializer=biases_initializer,
                                                             weights_initializer=self.weights_initializer(),
                                                             scope=self._get_scope_name(),
                                                             reuse=reuse,
                                                             trainable=True)
      try:
        if self.time_series:
          out_tensor = tf.map_fn(dense_fn, parent)
        else:
          out_tensor = dense_fn(parent)
        break
      except ValueError:
        if reuse:
          # This probably means the variable hasn't been created yet, so try again
          # with reuse set to false.
          continue
        raise
    if set_tensors:
      self._record_variable_scope(self._get_scope_name())
      self.out_tensor = out_tensor
    return out_tensor

  def shared(self, in_layers):
    copy = Dense(
        self.out_channels,
        self.activation_fn,
        self.biases_initializer,
        self.weights_initializer,
        time_series=self.time_series,
        in_layers=in_layers)
    self._reuse = True
    copy._reuse = True
    copy._shared_with = self
    return copy

  def _get_scope_name(self):
    if self._shared_with is None:
      return self.name
    else:
      return self._shared_with._get_scope_name()


class Flatten(Layer):
  """Flatten every dimension except the first"""

  def __init__(self, in_layers=None, **kwargs):
    super(Flatten, self).__init__(in_layers, **kwargs)
    try:
      parent_shape = self.in_layers[0].shape
      s = list(parent_shape[:2])
      for x in parent_shape[2:]:
        s[1] *= x
      self._shape = tuple(s)
    except:
      pass

  def create_tensor(self, in_layers=None, set_tensors=True, **kwargs):
    inputs = self._get_input_tensors(in_layers)
    if len(inputs) != 1:
      raise ValueError("Only One Parent to Flatten")
    parent = inputs[0]
    parent_shape = parent.get_shape()
    vector_size = 1
    for i in range(1, len(parent_shape)):
      vector_size *= parent_shape[i].value
    parent_tensor = parent
    out_tensor = tf.reshape(parent_tensor, shape=(-1, vector_size))
    if set_tensors:
      self.out_tensor = out_tensor
    return out_tensor


class Reshape(Layer):

  def __init__(self, shape, **kwargs):
    super(Reshape, self).__init__(**kwargs)
    self._new_shape = tuple(-1 if x is None else x for x in shape)
    try:
      parent_shape = self.in_layers[0].shape
      s = tuple(None if x == -1 else x for x in shape)
      if None in parent_shape or None not in s:
        self._shape = s
      else:
        # Calculate what the new shape will be.
        t = 1
        for x in parent_shape:
          t *= x
        for x in s:
          if x is not None:
            t //= x
        self._shape = tuple(t if x is None else x for x in s)
    except:
      pass

  def create_tensor(self, in_layers=None, set_tensors=True, **kwargs):
    inputs = self._get_input_tensors(in_layers)
    parent_tensor = inputs[0]
    out_tensor = tf.reshape(parent_tensor, self._new_shape)
    if set_tensors:
      self.out_tensor = out_tensor
    return out_tensor


class Squeeze(Layer):

  def __init__(self, in_layers=None, squeeze_dims=None, **kwargs):
    self.squeeze_dims = squeeze_dims
    super(Squeeze, self).__init__(in_layers, **kwargs)
    try:
      parent_shape = self.in_layers[0].shape
      if squeeze_dims is None:
        self._shape = [i for i in parent_shape if i != 1]
      else:
        self._shape = [
            parent_shape[i] for i in range(len(parent_shape))
            if i not in squeeze_dims
        ]
    except:
      pass

  def create_tensor(self, in_layers=None, set_tensors=True, **kwargs):
    inputs = self._get_input_tensors(in_layers)
    parent_tensor = inputs[0]
    out_tensor = tf.squeeze(parent_tensor, squeeze_dims=self.squeeze_dims)
    if set_tensors:
      self.out_tensor = out_tensor
    return out_tensor


class Transpose(Layer):

  def __init__(self, perm, **kwargs):
    super(Transpose, self).__init__(**kwargs)
    self.perm = perm
    try:
      parent_shape = self.in_layers[0].shape
      self._shape = tuple(parent_shape[i] for i in perm)
    except:
      pass

  def create_tensor(self, in_layers=None, set_tensors=True, **kwargs):
    inputs = self._get_input_tensors(in_layers)
    if len(inputs) != 1:
      raise ValueError("Only One Parent to Transpose over")
    out_tensor = tf.transpose(inputs[0], self.perm)
    if set_tensors:
      self.out_tensor = out_tensor
    return out_tensor


class CombineMeanStd(Layer):
  """Generate Gaussian nose."""

  def __init__(self, in_layers=None, training_only=False, **kwargs):
    """Create a CombineMeanStd layer.

    This layer should have two inputs with the same shape, and its output also has the
    same shape.  Each element of the output is a Gaussian distributed random number
    whose mean is the corresponding element of the first input, and whose standard
    deviation is the corresponding element of the second input.

    Parameters
    ----------
    in_layers: list
      the input layers.  The first one specifies the mean, and the second one specifies
      the standard deviation.
    training_only: bool
      if True, noise is only generated during training.  During prediction, the output
      is simply equal to the first input (that is, the mean of the distribution used
      during training).
    """
    super(CombineMeanStd, self).__init__(in_layers, **kwargs)
    self.training_only = training_only
    try:
      self._shape = self.in_layers[0].shape
    except:
      pass

  def create_tensor(self, in_layers=None, set_tensors=True, **kwargs):
    inputs = self._get_input_tensors(in_layers)
    if len(inputs) != 2:
      raise ValueError("Must have two in_layers")
    mean_parent, std_parent = inputs[0], inputs[1]
    sample_noise = tf.random_normal(
        mean_parent.get_shape(), 0, 1, dtype=tf.float32)
    if self.training_only:
      sample_noise *= kwargs['training']
    out_tensor = mean_parent + (std_parent * sample_noise)
    if set_tensors:
      self.out_tensor = out_tensor
    return out_tensor


class Repeat(Layer):

  def __init__(self, n_times, **kwargs):
    self.n_times = n_times
    super(Repeat, self).__init__(**kwargs)
    try:
      s = list(self.in_layers[0].shape)
      s.insert(1, n_times)
      self._shape = tuple(s)
    except:
      pass

  def create_tensor(self, in_layers=None, set_tensors=True, **kwargs):
    inputs = self._get_input_tensors(in_layers)
    if len(inputs) != 1:
      raise ValueError("Must have one parent")
    parent_tensor = inputs[0]
    t = tf.expand_dims(parent_tensor, 1)
    pattern = tf.stack([1, self.n_times, 1])
    out_tensor = tf.tile(t, pattern)
    if set_tensors:
      self.out_tensor = out_tensor
    return out_tensor


class Gather(Layer):
  """Gather elements or slices from the input."""

  def __init__(self, in_layers=None, indices=None, **kwargs):
    """Create a Gather layer.

    The indices can be viewed as a list of element identifiers, where each
    identifier is itself a length N array specifying the indices of the
    first N dimensions of the input tensor.  Those elements (or slices, depending
    on the shape of the input) are then stacked together.  For example,
    indices=[[0],[2],[4]] will produce [input[0], input[2], input[4]], while
    indices=[[1,2]] will produce [input[1,2]].

    The indices may be specified in two ways.  If they are constants, you can pass
    them to this constructor as a list or array.  Alternatively, the indices can
    be calculated by another layer.  In that case, pass None for indices, and
    instead provide them as the second input layer.

    Parameters
    ----------
    in_layers: list
      the input layers.  If indices is not None, this should be of length 1.  If indices
      is None, this should be of length 2, with the first entry calculating the tensor
      from which to take slices, and the second entry calculating the slice indices.
    indices: array
      the slice indices (if they are constants) or None (if the indices are provided by
      an input)
    """
    self.indices = indices
    super(Gather, self).__init__(in_layers, **kwargs)
    try:
      s = tuple(self.in_layers[0].shape)
      if indices is None:
        s2 = self.in_layers[1].shape
        self._shape = (s2[0],) + s[s2[-1]:]
      else:
        self._shape = (len(indices),) + s[np.array(indices).shape[-1]:]
    except:
      pass

  def create_tensor(self, in_layers=None, set_tensors=True, **kwargs):
    inputs = self._get_input_tensors(in_layers)
    if self.indices is None:
      if len(inputs) != 2:
        raise ValueError("Must have two parents")
      indices = inputs[1]
    if self.indices is not None:
      if len(inputs) != 1:
        raise ValueError("Must have one parent")
      indices = self.indices
    parent_tensor = inputs[0]
    out_tensor = tf.gather_nd(parent_tensor, indices)
    if set_tensors:
      self.out_tensor = out_tensor
    return out_tensor


class GRU(Layer):
  """A Gated Recurrent Unit.

  This layer expects its input to be of shape (batch_size, sequence_length, ...).
  It consists of a set of independent sequence (one for each element in the batch),
  that are each propagated independently through the GRU.
  """

  def __init__(self, n_hidden, batch_size, **kwargs):
    """Create a Gated Recurrent Unit.

    Parameters
    ----------
    n_hidden: int
      the size of the GRU's hidden state, which also determines the size of its output
    batch_size: int
      the batch size that will be used with this layer
    """
    self.n_hidden = n_hidden
    self.batch_size = batch_size
    super(GRU, self).__init__(**kwargs)
    try:
      parent_shape = self.in_layers[0].shape
      self._shape = (batch_size, parent_shape[1], n_hidden)
    except:
      pass

  def create_tensor(self, in_layers=None, set_tensors=True, **kwargs):
    inputs = self._get_input_tensors(in_layers)
    if len(inputs) != 1:
      raise ValueError("Must have one parent")
    parent_tensor = inputs[0]
    gru_cell = tf.contrib.rnn.GRUCell(self.n_hidden)
    zero_state = gru_cell.zero_state(self.batch_size, tf.float32)
    if set_tensors:
      initial_state = tf.placeholder(tf.float32, zero_state.get_shape())
    else:
      initial_state = zero_state
    out_tensor, final_state = tf.nn.dynamic_rnn(
        gru_cell, parent_tensor, initial_state=initial_state, scope=self.name)
    if set_tensors:
      self._record_variable_scope(self.name)
      self.out_tensor = out_tensor
      self.rnn_initial_states.append(initial_state)
      self.rnn_final_states.append(final_state)
      self.rnn_zero_states.append(np.zeros(zero_state.get_shape(), np.float32))
    return out_tensor

  def none_tensors(self):
    saved_tensors = [
        self.out_tensor, self.rnn_initial_states, self.rnn_final_states,
        self.rnn_zero_states
    ]
    self.out_tensor = None
    self.rnn_initial_states = []
    self.rnn_final_states = []
    self.rnn_zero_states = []
    return saved_tensors

  def set_tensors(self, tensor):
    self.out_tensor, self.rnn_initial_states, self.rnn_final_states, self.rnn_zero_states = tensor


class TimeSeriesDense(Layer):

  def __init__(self, out_channels, **kwargs):
    self.out_channels = out_channels
    super(TimeSeriesDense, self).__init__(**kwargs)

  def create_tensor(self, in_layers=None, set_tensors=True, **kwargs):
    inputs = self._get_input_tensors(in_layers)
    if len(inputs) != 1:
      raise ValueError("Must have one parent")
    parent_tensor = inputs[0]
    dense_fn = lambda x: tf.contrib.layers.fully_connected(
      x, num_outputs=self.out_channels,
      activation_fn=tf.nn.sigmoid)
    out_tensor = tf.map_fn(dense_fn, parent_tensor)
    if set_tensors:
      self.out_tensor = out_tensor
    return out_tensor


class Input(Layer):

  def __init__(self, shape, dtype=tf.float32, **kwargs):
    self._shape = tuple(shape)
    self.dtype = dtype
    super(Input, self).__init__(**kwargs)
    self.op_type = "cpu"

  def create_tensor(self, in_layers=None, set_tensors=True, **kwargs):
    if in_layers is None:
      in_layers = self.in_layers
    in_layers = convert_to_layers(in_layers)
    if len(in_layers) > 0:
      queue = in_layers[0]
      placeholder = queue.out_tensors[self.get_pre_q_name()]
      self.out_tensor = tf.placeholder_with_default(placeholder, self._shape)
      return self.out_tensor
    out_tensor = tf.placeholder(dtype=self.dtype, shape=self._shape)
    if set_tensors:
      self.out_tensor = out_tensor
    return out_tensor

  def create_pre_q(self, batch_size):
    q_shape = (batch_size,) + self._shape[1:]
    return Input(shape=q_shape, name="%s_pre_q" % self.name, dtype=self.dtype)

  def get_pre_q_name(self):
    return "%s_pre_q" % self.name


class Feature(Input):

  def __init__(self, **kwargs):
    super(Feature, self).__init__(**kwargs)


class Label(Input):

  def __init__(self, **kwargs):
    super(Label, self).__init__(**kwargs)


class Weights(Input):

  def __init__(self, **kwargs):
    super(Weights, self).__init__(**kwargs)


class L1Loss(Layer):

  def __init__(self, in_layers=None, **kwargs):
    super(L1Loss, self).__init__(in_layers, **kwargs)

  def create_tensor(self, in_layers=None, set_tensors=True, **kwargs):
    inputs = self._get_input_tensors(in_layers, True)
    guess, label = inputs[0], inputs[1]
    out_tensor = tf.reduce_mean(
        tf.abs(guess - label), axis=list(range(1, len(label.shape))))
    if set_tensors:
      self.out_tensor = out_tensor
    return out_tensor


class L2Loss(Layer):

  def __init__(self, in_layers=None, **kwargs):
    super(L2Loss, self).__init__(in_layers, **kwargs)
    try:
      shape1 = self.in_layers[0].shape
      shape2 = self.in_layers[1].shape
      if shape1[0] is None:
        self._shape = (parent_shape[1],)
      else:
        self._shape = (parent_shape[0],)
    except:
      pass

  def create_tensor(self, in_layers=None, set_tensors=True, **kwargs):
    inputs = self._get_input_tensors(in_layers, True)
    guess, label = inputs[0], inputs[1]
    out_tensor = tf.reduce_mean(
        tf.square(guess - label), axis=list(range(1, len(label._shape))))
    if set_tensors:
      self.out_tensor = out_tensor
    return out_tensor


class SoftMax(Layer):

  def __init__(self, in_layers=None, **kwargs):
    super(SoftMax, self).__init__(in_layers, **kwargs)
    try:
      self._shape = tuple(self.in_layers[0].shape)
    except:
      pass

  def create_tensor(self, in_layers=None, set_tensors=True, **kwargs):
    inputs = self._get_input_tensors(in_layers)
    if len(inputs) != 1:
      raise ValueError("Must only Softmax single parent")
    parent = inputs[0]
    out_tensor = tf.contrib.layers.softmax(parent)
    if set_tensors:
      self.out_tensor = out_tensor
    return out_tensor


class Concat(Layer):

  def __init__(self, in_layers=None, axis=1, **kwargs):
    self.axis = axis
    super(Concat, self).__init__(in_layers, **kwargs)
    try:
      s = list(self.in_layers[0].shape)
      for parent in self.in_layers[1:]:
        s[axis] += parent.shape[axis]
      self._shape = tuple(s)
    except:
      pass

  def create_tensor(self, in_layers=None, set_tensors=True, **kwargs):
    inputs = self._get_input_tensors(in_layers)
    if len(inputs) == 1:
      self.out_tensor = inputs[0]
      return self.out_tensor

    out_tensor = tf.concat(inputs, axis=self.axis)
    if set_tensors:
      self.out_tensor = out_tensor
    return out_tensor


class Stack(Layer):

  def __init__(self, in_layers=None, axis=1, **kwargs):
    self.axis = axis
    super(Stack, self).__init__(in_layers, **kwargs)
    try:
      s = list(self.in_layers[0].shape)
      s.insert(axis, len(self.in_layers))
      self._shape = tuple(s)
    except:
      pass

  def create_tensor(self, in_layers=None, set_tensors=True, **kwargs):
    inputs = self._get_input_tensors(in_layers)
    out_tensor = tf.stack(inputs, axis=self.axis)
    if set_tensors:
      self.out_tensor = out_tensor
    return out_tensor


class Constant(Layer):
  """Output a constant value."""

  def __init__(self, value, dtype=tf.float32, **kwargs):
    """Construct a constant layer.

    Parameters
    ----------
    value: array
      the value the layer should output
    dtype: tf.DType
      the data type of the output value.
    """
    if not isinstance(value, np.ndarray):
      value = np.array(value)
    self.value = value
    self.dtype = dtype
    self._shape = tuple(value.shape)
    super(Constant, self).__init__(**kwargs)

  def create_tensor(self, in_layers=None, set_tensors=True, **kwargs):
    out_tensor = tf.constant(self.value, dtype=self.dtype)
    if set_tensors:
      self.out_tensor = out_tensor
    return out_tensor


class Variable(Layer):
  """Output a trainable value."""

  def __init__(self, initial_value, dtype=tf.float32, **kwargs):
    """Construct a variable layer.

    Parameters
    ----------
    initial_value: array
      the initial value the layer should output
    dtype: tf.DType
      the data type of the output value.
    """
    if not isinstance(initial_value, np.ndarray):
      initial_value = np.array(initial_value)
    self.initial_value = initial_value
    self.dtype = dtype
    self._shape = tuple(initial_value.shape)
    super(Variable, self).__init__(**kwargs)

  def create_tensor(self, in_layers=None, set_tensors=True, **kwargs):
    out_tensor = tf.Variable(self.initial_value, dtype=self.dtype)
    if set_tensors:
      self._record_variable_scope(self.name)
      self.out_tensor = out_tensor
    return out_tensor


class StopGradient(Layer):
  """Block the flow of gradients.

  This layer copies its input directly to its output, but reports that all
  gradients of its output are zero.  This means, for example, that optimizers
  will not try to optimize anything "upstream" of this layer.

  For example, suppose you have pre-trained a stack of layers to perform a
  calculation.  You want to use the result of that calculation as the input to
  another layer, but because they are already pre-trained, you do not want the
  optimizer to modify them.  You can wrap the output in a StopGradient layer,
  then use that as the input to the next layer."""

  def __init__(self, in_layers=None, **kwargs):
    super(StopGradient, self).__init__(in_layers, **kwargs)
    try:
      self._shape = tuple(self.in_layers[0].shape)
    except:
      pass

  def create_tensor(self, in_layers=None, set_tensors=True, **kwargs):
    inputs = self._get_input_tensors(in_layers)
    if len(inputs) > 1:
      raise ValueError("Only one layer supported.")
    out_tensor = tf.stop_gradient(inputs[0])
    if set_tensors:
      self.out_tensor = out_tensor
    return out_tensor


def _max_dimension(x, y):
  if x is None:
    return y
  if y is None:
    return x
  return max(x, y)


class Add(Layer):
  """Compute the (optionally weighted) sum of the input layers."""

  def __init__(self, in_layers=None, weights=None, **kwargs):
    """Create an Add layer.

    Parameters
    ----------
    weights: array
      an array of length equal to the number of input layers, giving the weight
      to multiply each input by.  If None, all weights are set to 1.
    """
    super(Add, self).__init__(in_layers, **kwargs)
    self.weights = weights
    try:
      shape1 = list(self.in_layers[0].shape)
      shape2 = list(self.in_layers[1].shape)
      if len(shape1) < len(shape2):
        shape2, shape1 = shape1, shape2
      offset = len(shape1) - len(shape2)
      for i in range(len(shape2)):
        shape1[i + offset] = _max_dimension(shape1[i + offset], shape2[i])
      self._shape = tuple(shape1)
    except:
      pass

  def create_tensor(self, in_layers=None, set_tensors=True, **kwargs):
    inputs = self._get_input_tensors(in_layers)
    weights = self.weights
    if weights is None:
      weights = [1] * len(inputs)
    out_tensor = inputs[0]
    if weights[0] != 1:
      out_tensor *= weights[0]
    for layer, weight in zip(inputs[1:], weights[1:]):
      if weight == 1:
        out_tensor += layer
      else:
        out_tensor += weight * layer
    if set_tensors:
      self.out_tensor = out_tensor
    return out_tensor


class Multiply(Layer):
  """Compute the product of the input layers."""

  def __init__(self, in_layers=None, **kwargs):
    super(Multiply, self).__init__(in_layers, **kwargs)
    try:
      shape1 = list(self.in_layers[0].shape)
      shape2 = list(self.in_layers[1].shape)
      if len(shape1) < len(shape2):
        shape2, shape1 = shape1, shape2
      offset = len(shape1) - len(shape2)
      for i in range(len(shape2)):
        shape1[i + offset] = _max_dimension(shape1[i + offset], shape2[i])
      self._shape = tuple(shape1)
    except:
      pass

  def create_tensor(self, in_layers=None, set_tensors=True, **kwargs):
    inputs = self._get_input_tensors(in_layers)
    out_tensor = inputs[0]
    for layer in inputs[1:]:
      out_tensor *= layer
    if set_tensors:
      self.out_tensor = out_tensor
    return out_tensor


class Log(Layer):
  """Compute the natural log of the input."""

  def __init__(self, in_layers=None, **kwargs):
    super(Log, self).__init__(in_layers, **kwargs)
    try:
      self._shape = self.in_layers[0].shape
    except:
      pass

  def create_tensor(self, in_layers=None, set_tensors=True, **kwargs):
    inputs = self._get_input_tensors(in_layers)
    if len(inputs) != 1:
      raise ValueError('Log must have a single parent')
    out_tensor = tf.log(inputs[0])
    if set_tensors:
      self.out_tensor = out_tensor
    return out_tensor


class Exp(Layer):
  """Compute the exponential of the input."""

  def __init__(self, in_layers=None, **kwargs):
    super(Exp, self).__init__(in_layers, **kwargs)
    try:
      self._shape = self.in_layers[0].shape
    except:
      pass

  def create_tensor(self, in_layers=None, set_tensors=True, **kwargs):
    inputs = self._get_input_tensors(in_layers)
    if len(inputs) != 1:
      raise ValueError('Exp must have a single parent')
    out_tensor = tf.exp(inputs[0])
    if set_tensors:
      self.out_tensor = out_tensor
    return out_tensor


class InteratomicL2Distances(Layer):
  """Compute (squared) L2 Distances between atoms given neighbors."""

  def __init__(self, N_atoms, M_nbrs, ndim, **kwargs):
    self.N_atoms = N_atoms
    self.M_nbrs = M_nbrs
    self.ndim = ndim
    super(InteratomicL2Distances, self).__init__(**kwargs)

  def create_tensor(self, in_layers=None, set_tensors=True, **kwargs):
    inputs = self._get_input_tensors(in_layers)
    if len(inputs) != 2:
      raise ValueError("InteratomicDistances requires coords,nbr_list")
    coords, nbr_list = (inputs[0], inputs[1])
    N_atoms, M_nbrs, ndim = self.N_atoms, self.M_nbrs, self.ndim
    # Shape (N_atoms, M_nbrs, ndim)
    nbr_coords = tf.gather(coords, nbr_list)
    # Shape (N_atoms, M_nbrs, ndim)
    tiled_coords = tf.tile(
        tf.reshape(coords, (N_atoms, 1, ndim)), (1, M_nbrs, 1))
    # Shape (N_atoms, M_nbrs)
    dists = tf.reduce_sum((tiled_coords - nbr_coords)**2, axis=2)
    out_tensor = dists
    if set_tensors:
      self.out_tensor = out_tensor
    return out_tensor


class SparseSoftMaxCrossEntropy(Layer):

  def __init__(self, in_layers=None, **kwargs):
    super(SparseSoftMaxCrossEntropy, self).__init__(in_layers, **kwargs)
    try:
      self._shape = (self.in_layers[1].shape[0], 1)
    except:
      pass

  def create_tensor(self, in_layers=None, set_tensors=True, **kwargs):
    inputs = self._get_input_tensors(in_layers, False)
    if len(inputs) != 2:
      raise ValueError()
    labels, logits = inputs[0], inputs[1]
    self.out_tensor = tf.nn.sparse_softmax_cross_entropy_with_logits(
        logits=logits, labels=labels)
    out_tensor = tf.reshape(self.out_tensor, [-1, 1])
    if set_tensors:
      self.out_tensor = out_tensor
    return out_tensor


class SoftMaxCrossEntropy(Layer):

  def __init__(self, in_layers=None, **kwargs):
    super(SoftMaxCrossEntropy, self).__init__(in_layers, **kwargs)
    try:
      self._shape = (self.in_layers[1].shape[0], 1)
    except:
      pass

  def create_tensor(self, in_layers=None, set_tensors=True, **kwargs):
    inputs = self._get_input_tensors(in_layers, True)
    if len(inputs) != 2:
      raise ValueError()
    labels, logits = inputs[0], inputs[1]
    self.out_tensor = tf.nn.softmax_cross_entropy_with_logits(
        logits=logits, labels=labels)
    out_tensor = tf.reshape(self.out_tensor, [-1, 1])
    if set_tensors:
      self.out_tensor = out_tensor
    return out_tensor


class ReduceMean(Layer):

  def __init__(self, in_layers=None, axis=None, **kwargs):
    if axis is not None and not isinstance(axis, Sequence):
      axis = [axis]
    self.axis = axis
    super(ReduceMean, self).__init__(in_layers, **kwargs)
    if axis is None:
      self._shape = tuple()
    else:
      try:
        parent_shape = self.in_layers[0].shape
        self._shape = [
            parent_shape[i] for i in range(len(parent_shape)) if i not in axis
        ]
      except:
        pass

  def create_tensor(self, in_layers=None, set_tensors=True, **kwargs):
    inputs = self._get_input_tensors(in_layers)
    if len(inputs) > 1:
      self.out_tensor = tf.stack(inputs)
    else:
      self.out_tensor = inputs[0]

    out_tensor = tf.reduce_mean(self.out_tensor, axis=self.axis)
    if set_tensors:
      self.out_tensor = out_tensor
    return out_tensor


class ToFloat(Layer):

  def __init__(self, in_layers=None, **kwargs):
    super(ToFloat, self).__init__(in_layers, **kwargs)
    try:
      self._shape = tuple(self.in_layers[0].shape)
    except:
      pass

  def create_tensor(self, in_layers=None, set_tensors=True, **kwargs):
    inputs = self._get_input_tensors(in_layers)
    if len(inputs) > 1:
      raise ValueError("Only one layer supported.")
    out_tensor = tf.to_float(inputs[0])
    if set_tensors:
      self.out_tensor = out_tensor
    return out_tensor


class ReduceSum(Layer):

  def __init__(self, in_layers=None, axis=None, **kwargs):
    if axis is not None and not isinstance(axis, Sequence):
      axis = [axis]
    self.axis = axis
    super(ReduceSum, self).__init__(in_layers, **kwargs)
    if axis is None:
      self._shape = tuple()
    else:
      try:
        parent_shape = self.in_layers[0].shape
        self._shape = [
            parent_shape[i] for i in range(len(parent_shape)) if i not in axis
        ]
      except:
        pass

  def create_tensor(self, in_layers=None, set_tensors=True, **kwargs):
    inputs = self._get_input_tensors(in_layers)
    if len(inputs) > 1:
      self.out_tensor = tf.stack(inputs)
    else:
      self.out_tensor = inputs[0]

    out_tensor = tf.reduce_sum(self.out_tensor, axis=self.axis)
    if set_tensors:
      self.out_tensor = out_tensor
    return out_tensor


class ReduceSquareDifference(Layer):

  def __init__(self, in_layers=None, axis=None, **kwargs):
    if axis is not None and not isinstance(axis, Sequence):
      axis = [axis]
    self.axis = axis
    super(ReduceSquareDifference, self).__init__(in_layers, **kwargs)
    if axis is None:
      self._shape = tuple()
    else:
      try:
        parent_shape = self.in_layers[0].shape
        self._shape = [
            parent_shape[i] for i in range(len(parent_shape)) if i not in axis
        ]
      except:
        pass

  def create_tensor(self, in_layers=None, set_tensors=True, **kwargs):
    inputs = self._get_input_tensors(in_layers, True)
    a = inputs[0]
    b = inputs[1]
    out_tensor = tf.reduce_mean(tf.squared_difference(a, b), axis=self.axis)
    if set_tensors:
      self.out_tensor = out_tensor
    return out_tensor


class Conv2D(Layer):
  """A 2D convolution on the input.

  This layer expects its input to be a four dimensional tensor of shape (batch size, height, width, # channels).
  If there is only one channel, the fourth dimension may optionally be omitted.
  """

  def __init__(self,
               num_outputs,
               kernel_size=5,
               stride=1,
               padding='SAME',
               activation_fn=tf.nn.relu,
               normalizer_fn=None,
               scope_name=None,
               **kwargs):
    """Create a Conv2D layer.

    Parameters
    ----------
    num_outputs: int
      the number of outputs produced by the convolutional kernel
    kernel_size: int or tuple
      the width of the convolutional kernel.  This can be either a two element tuple, giving
      the kernel size along each dimension, or an integer to use the same size along both
      dimensions.
    stride: int or tuple
      the stride between applications of the convolutional kernel.  This can be either a two
      element tuple, giving the stride along each dimension, or an integer to use the same
      stride along both dimensions.
    padding: str
      the padding method to use, either 'SAME' or 'VALID'
    activation_fn: object
      the Tensorflow activation function to apply to the output
    normalizer_fn: object
      the Tensorflow normalizer function to apply to the output
    """
    self.num_outputs = num_outputs
    self.kernel_size = kernel_size
    self.stride = stride
    self.padding = padding
    self.activation_fn = activation_fn
    self.normalizer_fn = normalizer_fn
    super(Conv2D, self).__init__(**kwargs)
    if scope_name is None:
      scope_name = self.name
    self.scope_name = scope_name
    try:
      parent_shape = self.in_layers[0].shape
      strides = stride
      if isinstance(stride, int):
        strides = (stride, stride)
      self._shape = (parent_shape[0], parent_shape[1] // strides[0],
                     parent_shape[2] // strides[1], num_outputs)
    except:
      pass

  def create_tensor(self, in_layers=None, set_tensors=True, **kwargs):
    inputs = self._get_input_tensors(in_layers)
    parent_tensor = inputs[0]
    if len(parent_tensor.get_shape()) == 3:
      parent_tensor = tf.expand_dims(parent_tensor, 3)
    out_tensor = tf.contrib.layers.conv2d(
        parent_tensor,
        num_outputs=self.num_outputs,
        kernel_size=self.kernel_size,
        stride=self.stride,
        padding=self.padding,
        activation_fn=self.activation_fn,
        normalizer_fn=self.normalizer_fn,
        scope=self.scope_name)
    out_tensor = out_tensor
    if set_tensors:
      self._record_variable_scope(self.scope_name)
      self.out_tensor = out_tensor
    return out_tensor


class Conv3D(Layer):
  """A 3D convolution on the input.

  This layer expects its input to be a five dimensional tensor of shape
  (batch size, height, width, depth, # channels).
  If there is only one channel, the fifth dimension may optionally be omitted.
  """

  def __init__(self,
               num_outputs,
               kernel_size=5,
               stride=1,
               padding='SAME',
               activation_fn=tf.nn.relu,
               normalizer_fn=None,
               scope_name=None,
               **kwargs):
    """Create a Conv3D layer.

    Parameters
    ----------
    num_outputs: int
      the number of outputs produced by the convolutional kernel
    kernel_size: int or tuple
      the width of the convolutional kernel.  This can be either a three element tuple, giving
      the kernel size along each dimension, or an integer to use the same size along both
      dimensions.
    stride: int or tuple
      the stride between applications of the convolutional kernel.  This can be either a three
      element tuple, giving the stride along each dimension, or an integer to use the same
      stride along both dimensions.
    padding: str
      the padding method to use, either 'SAME' or 'VALID'
    activation_fn: object
      the Tensorflow activation function to apply to the output
    normalizer_fn: object
      the Tensorflow normalizer function to apply to the output
    """
    self.num_outputs = num_outputs
    self.kernel_size = kernel_size
    self.stride = stride
    self.padding = padding
    self.activation_fn = activation_fn
    self.normalizer_fn = normalizer_fn
    super(Conv3D, self).__init__(**kwargs)
    if scope_name is None:
      scope_name = self.name
    self.scope_name = scope_name
    try:
      parent_shape = self.in_layers[0].shape
      strides = stride
      if isinstance(stride, int):
        strides = (stride, stride, stride)
      self._shape = (parent_shape[0], parent_shape[1] // strides[0],
                     parent_shape[2] // strides[1],
                     parent_shape[3] // strides[2], num_outputs)
    except:
      pass

  def create_tensor(self, in_layers=None, set_tensors=True, **kwargs):
    inputs = self._get_input_tensors(in_layers)
    parent_tensor = inputs[0]
    if len(parent_tensor.get_shape()) == 4:
      parent_tensor = tf.expand_dims(parent_tensor, 4)
    out_tensor = tf.layers.conv3d(
        parent_tensor,
        filters=self.num_outputs,
        kernel_size=self.kernel_size,
        strides=self.stride,
        padding=self.padding,
        activation=self.activation_fn,
        activity_regularizer=self.normalizer_fn,
        name=self.scope_name)
    out_tensor = out_tensor
    if set_tensors:
      self._record_variable_scope(self.scope_name)
      self.out_tensor = out_tensor
    return out_tensor


class MaxPool2D(Layer):

  def __init__(self,
               ksize=[1, 2, 2, 1],
               strides=[1, 2, 2, 1],
               padding="SAME",
               **kwargs):
    self.ksize = ksize
    self.strides = strides
    self.padding = padding
    super(MaxPool2D, self).__init__(**kwargs)
    try:
      parent_shape = self.in_layers[0].shape
      self._shape = tuple(None if p is None else p // s
                          for p, s in zip(parent_shape, strides))
    except:
      pass

  def create_tensor(self, in_layers=None, set_tensors=True, **kwargs):
    inputs = self._get_input_tensors(in_layers)
    in_tensor = inputs[0]
    out_tensor = tf.nn.max_pool(
        in_tensor, ksize=self.ksize, strides=self.strides, padding=self.padding)
    if set_tensors:
      self.out_tensor = out_tensor
    return out_tensor


class MaxPool3D(Layer):
  """A 3D max pooling on the input.

  This layer expects its input to be a five dimensional tensor of shape
  (batch size, height, width, depth, # channels).
  """

  def __init__(self,
               ksize=[1, 2, 2, 2, 1],
               strides=[1, 2, 2, 2, 1],
               padding='SAME',
               **kwargs):
    """Create a MaxPool3D layer.

    Parameters
    ----------
    ksize: list
      size of the window for each dimension of the input tensor. Must have
      length of 5 and ksize[0] = ksize[4] = 1.
    strides: list
      stride of the sliding window for each dimension of input. Must have
      length of 5 and strides[0] = strides[4] = 1.
    padding: str
      the padding method to use, either 'SAME' or 'VALID'
    """

    self.ksize = ksize
    self.strides = strides
    self.padding = padding
    super(MaxPool3D, self).__init__(**kwargs)
    try:
      parent_shape = self.in_layers[0].shape
      self._shape = tuple(None if p is None else p // s
                          for p, s in zip(parent_shape, strides))
    except:
      pass

  def create_tensor(self, in_layers=None, set_tensors=True, **kwargs):
    inputs = self._get_input_tensors(in_layers)
    in_tensor = inputs[0]
    out_tensor = tf.nn.max_pool3d(
        in_tensor, ksize=self.ksize, strides=self.strides, padding=self.padding)
    if set_tensors:
      self.out_tensor = out_tensor
    return out_tensor


class InputFifoQueue(Layer):
  """
  This Queue Is used to allow asynchronous batching of inputs
  During the fitting process
  """

  def __init__(self, shapes, names, capacity=5, **kwargs):
    self.shapes = shapes
    self.names = names
    self.capacity = capacity
    super(InputFifoQueue, self).__init__(**kwargs)

  def create_tensor(self, in_layers=None, **kwargs):
    # TODO(rbharath): Note sure if this layer can be called with __call__
    # meaningfully, so not going to support that functionality for now.
    if in_layers is None:
      in_layers = self.in_layers
    in_layers = convert_to_layers(in_layers)
    self.dtypes = [x.out_tensor.dtype for x in in_layers]
    self.queue = tf.FIFOQueue(
        self.capacity, self.dtypes, shapes=self.shapes, names=self.names)
    feed_dict = {x.name: x.out_tensor for x in in_layers}
    self.out_tensor = self.queue.enqueue(feed_dict)
    self.close_op = self.queue.close()
    self.out_tensors = self.queue.dequeue()

  def none_tensors(self):
    queue, out_tensors, out_tensor, close_op = self.queue, self.out_tensor, self.out_tensor, self.close_op
    self.queue, self.out_tensor, self.out_tensors, self.close_op = None, None, None, None
    return queue, out_tensors, out_tensor, close_op

  def set_tensors(self, tensors):
    self.queue, self.out_tensor, self.out_tensors, self.close_op = tensors


class GraphConv(Layer):

  def __init__(self,
               out_channel,
               min_deg=0,
               max_deg=10,
               activation_fn=None,
               **kwargs):
    self.out_channel = out_channel
    self.min_degree = min_deg
    self.max_degree = max_deg
    self.num_deg = 2 * max_deg + (1 - min_deg)
    self.activation_fn = activation_fn
    super(GraphConv, self).__init__(**kwargs)

  def create_tensor(self, in_layers=None, set_tensors=True, **kwargs):
    inputs = self._get_input_tensors(in_layers)
    # in_layers = [atom_features, deg_slice, membership, deg_adj_list placeholders...]
    in_channels = inputs[0].get_shape()[-1].value

    # Generate the nb_affine weights and biases
    self.W_list = [
        initializations.glorot_uniform([in_channels, self.out_channel])
        for k in range(self.num_deg)
    ]
    self.b_list = [
        model_ops.zeros(shape=[
            self.out_channel,
        ]) for k in range(self.num_deg)
    ]

    # Extract atom_features
    atom_features = inputs[0]

    # Extract graph topology
    deg_slice = inputs[1]
    deg_adj_lists = inputs[3:]

    # Perform the mol conv
    # atom_features = graph_conv(atom_features, deg_adj_lists, deg_slice,
    #                            self.max_deg, self.min_deg, self.W_list,
    #                            self.b_list)

    W = iter(self.W_list)
    b = iter(self.b_list)

    # Sum all neighbors using adjacency matrix
    deg_summed = self.sum_neigh(atom_features, deg_adj_lists)

    # Get collection of modified atom features
    new_rel_atoms_collection = (self.max_degree + 1 - self.min_degree) * [None]

    for deg in range(1, self.max_degree + 1):
      # Obtain relevant atoms for this degree
      rel_atoms = deg_summed[deg - 1]

      # Get self atoms
      begin = tf.stack([deg_slice[deg - self.min_degree, 0], 0])
      size = tf.stack([deg_slice[deg - self.min_degree, 1], -1])
      self_atoms = tf.slice(atom_features, begin, size)

      # Apply hidden affine to relevant atoms and append
      rel_out = tf.matmul(rel_atoms, next(W)) + next(b)
      self_out = tf.matmul(self_atoms, next(W)) + next(b)
      out = rel_out + self_out

      new_rel_atoms_collection[deg - self.min_degree] = out

    # Determine the min_deg=0 case
    if self.min_degree == 0:
      deg = 0

      begin = tf.stack([deg_slice[deg - self.min_degree, 0], 0])
      size = tf.stack([deg_slice[deg - self.min_degree, 1], -1])
      self_atoms = tf.slice(atom_features, begin, size)

      # Only use the self layer
      out = tf.matmul(self_atoms, next(W)) + next(b)

      new_rel_atoms_collection[deg - self.min_degree] = out

    # Combine all atoms back into the list
    atom_features = tf.concat(axis=0, values=new_rel_atoms_collection)

    if self.activation_fn is not None:
      atom_features = self.activation_fn(atom_features)

    out_tensor = atom_features
    if set_tensors:
      self._record_variable_scope(self.name)
      self.out_tensor = out_tensor
    return out_tensor

  def sum_neigh(self, atoms, deg_adj_lists):
    """Store the summed atoms by degree"""
    deg_summed = self.max_degree * [None]

    # Tensorflow correctly processes empty lists when using concat
    for deg in range(1, self.max_degree + 1):
      gathered_atoms = tf.gather(atoms, deg_adj_lists[deg - 1])
      # Sum along neighbors as well as self, and store
      summed_atoms = tf.reduce_sum(gathered_atoms, 1)
      deg_summed[deg - 1] = summed_atoms

    return deg_summed

  def none_tensors(self):
    out_tensor, W_list, b_list = self.out_tensor, self.W_list, self.b_list
    self.out_tensor, self.W_list, self.b_list = None, None, None
    return out_tensor, W_list, b_list

  def set_tensors(self, tensors):
    self.out_tensor, self.W_list, self.b_list = tensors


class GraphPool(Layer):

  def __init__(self, min_degree=0, max_degree=10, **kwargs):
    self.min_degree = min_degree
    self.max_degree = max_degree
    super(GraphPool, self).__init__(**kwargs)

  def create_tensor(self, in_layers=None, set_tensors=True, **kwargs):
    inputs = self._get_input_tensors(in_layers)
    atom_features = inputs[0]
    deg_slice = inputs[1]
    deg_adj_lists = inputs[3:]

    # Perform the mol gather
    # atom_features = graph_pool(atom_features, deg_adj_lists, deg_slice,
    #                            self.max_degree, self.min_degree)

    deg_maxed = (self.max_degree + 1 - self.min_degree) * [None]

    # Tensorflow correctly processes empty lists when using concat

    for deg in range(1, self.max_degree + 1):
      # Get self atoms
      begin = tf.stack([deg_slice[deg - self.min_degree, 0], 0])
      size = tf.stack([deg_slice[deg - self.min_degree, 1], -1])
      self_atoms = tf.slice(atom_features, begin, size)

      # Expand dims
      self_atoms = tf.expand_dims(self_atoms, 1)

      # always deg-1 for deg_adj_lists
      gathered_atoms = tf.gather(atom_features, deg_adj_lists[deg - 1])
      gathered_atoms = tf.concat(axis=1, values=[self_atoms, gathered_atoms])

      maxed_atoms = tf.reduce_max(gathered_atoms, 1)
      deg_maxed[deg - self.min_degree] = maxed_atoms

    if self.min_degree == 0:
      begin = tf.stack([deg_slice[0, 0], 0])
      size = tf.stack([deg_slice[0, 1], -1])
      self_atoms = tf.slice(atom_features, begin, size)
      deg_maxed[0] = self_atoms

    out_tensor = tf.concat(axis=0, values=deg_maxed)
    if set_tensors:
      self.out_tensor = out_tensor
    return out_tensor


class GraphGather(Layer):

  def __init__(self, batch_size, activation_fn=None, **kwargs):
    self.batch_size = batch_size
    self.activation_fn = activation_fn
    super(GraphGather, self).__init__(**kwargs)

  def create_tensor(self, in_layers=None, set_tensors=True, **kwargs):
    inputs = self._get_input_tensors(in_layers)

    # x = [atom_features, deg_slice, membership, deg_adj_list placeholders...]
    atom_features = inputs[0]

    # Extract graph topology
    membership = inputs[2]

    # Perform the mol gather

    assert self.batch_size > 1, "graph_gather requires batches larger than 1"

    # Obtain the partitions for each of the molecules
    activated_par = tf.dynamic_partition(atom_features, membership,
                                         self.batch_size)

    # Sum over atoms for each molecule
    sparse_reps = [
        tf.reduce_mean(activated, 0, keep_dims=True)
        for activated in activated_par
    ]
    max_reps = [
        tf.reduce_max(activated, 0, keep_dims=True)
        for activated in activated_par
    ]

    # Get the final sparse representations
    sparse_reps = tf.concat(axis=0, values=sparse_reps)
    max_reps = tf.concat(axis=0, values=max_reps)
    mol_features = tf.concat(axis=1, values=[sparse_reps, max_reps])

    if self.activation_fn is not None:
      mol_features = self.activation_fn(mol_features)
    out_tensor = mol_features
    if set_tensors:
      self.out_tensor = out_tensor
    return out_tensor


class LSTMStep(Layer):
  """Layer that performs a single step LSTM update.

  This layer performs a single step LSTM update. Note that it is *not*
  a full LSTM recurrent network. The LSTMStep layer is useful as a
  primitive for designing layers such as the AttnLSTMEmbedding or the
  IterRefLSTMEmbedding below.
  """

  def __init__(self,
               output_dim,
               input_dim,
               init_fn=initializations.glorot_uniform,
               inner_init_fn=initializations.orthogonal,
               activation_fn=activations.tanh,
               inner_activation_fn=activations.hard_sigmoid,
               **kwargs):
    """
    Parameters
    ----------
    output_dim: int
      Dimensionality of output vectors.
    input_dim: int
      Dimensionality of input vectors.
    init_fn: object
      TensorFlow initialization to use for W.
    inner_init_fn: object
      TensorFlow initialization to use for U.
    activation_fn: object
      TensorFlow activation to use for output.
    inner_activation_fn: object
      TensorFlow activation to use for inner steps.
    """

    super(LSTMStep, self).__init__(**kwargs)

    self.init = init_fn
    self.inner_init = inner_init_fn
    self.output_dim = output_dim

    # No other forget biases supported right now.
    self.activation = activation_fn
    self.inner_activation = inner_activation_fn
    self.input_dim = input_dim

  def get_initial_states(self, input_shape):
    return [model_ops.zeros(input_shape), model_ops.zeros(input_shape)]

  def build(self):
    """Constructs learnable weights for this layer."""
    init = self.init
    inner_init = self.inner_init
    self.W = init((self.input_dim, 4 * self.output_dim))
    self.U = inner_init((self.output_dim, 4 * self.output_dim))

    self.b = tf.Variable(
        np.hstack((np.zeros(self.output_dim), np.ones(self.output_dim),
                   np.zeros(self.output_dim), np.zeros(self.output_dim))),
        dtype=tf.float32)
    self.trainable_weights = [self.W, self.U, self.b]

  def none_tensors(self):
    """Zeros out stored tensors for pickling."""
    W, U, b, out_tensor = self.W, self.U, self.b, self.out_tensor
    h, c = self.h, self.c
    trainable_weights = self.trainable_weights
    self.W, self.U, self.b, self.out_tensor = None, None, None, None
    self.h, self.c = None, None
    self.trainable_weights = []
    return W, U, b, h, c, out_tensor, trainable_weights

  def set_tensors(self, tensor):
    """Sets all stored tensors."""
    (self.W, self.U, self.b, self.h, self.c, self.out_tensor,
     self.trainable_weights) = tensor

  def create_tensor(self, in_layers=None, set_tensors=True, **kwargs):
    """Execute this layer on input tensors.

    Parameters
    ----------
    in_layers: list
      List of three tensors (x, h_tm1, c_tm1). h_tm1 means "h, t-1".

    Returns
    -------
    list
      Returns h, [h + c]
    """
    activation = self.activation
    inner_activation = self.inner_activation

    self.build()
    inputs = self._get_input_tensors(in_layers)
    x, h_tm1, c_tm1 = inputs

    # Taken from Keras code [citation needed]
    z = model_ops.dot(x, self.W) + model_ops.dot(h_tm1, self.U) + self.b

    z0 = z[:, :self.output_dim]
    z1 = z[:, self.output_dim:2 * self.output_dim]
    z2 = z[:, 2 * self.output_dim:3 * self.output_dim]
    z3 = z[:, 3 * self.output_dim:]

    i = inner_activation(z0)
    f = inner_activation(z1)
    c = f * c_tm1 + i * activation(z2)
    o = inner_activation(z3)

    h = o * activation(c)

    if set_tensors:
      self.h = h
      self.c = c
      self.out_tensor = h
    return h, [h, c]


def _cosine_dist(x, y):
  """Computes the inner product (cosine distance) between two tensors.

  Parameters
  ----------
  x: tf.Tensor
    Input Tensor
  y: tf.Tensor
    Input Tensor
  """
  denom = (
      model_ops.sqrt(model_ops.sum(tf.square(x)) * model_ops.sum(tf.square(y)))
      + model_ops.epsilon())
  return model_ops.dot(x, tf.transpose(y)) / denom


class AttnLSTMEmbedding(Layer):
  """Implements AttnLSTM as in matching networks paper.

  The AttnLSTM embedding adjusts two sets of vectors, the "test" and
  "support" sets. The "support" consists of a set of evidence vectors.
  Think of these as the small training set for low-data machine
  learning.  The "test" consists of the queries we wish to answer with
  the small amounts ofavailable data. The AttnLSTMEmbdding allows us to
  modify the embedding of the "test" set depending on the contents of
  the "support".  The AttnLSTMEmbedding is thus a type of learnable
  metric that allows a network to modify its internal notion of
  distance.

  References:
  Matching Networks for One Shot Learning
  https://arxiv.org/pdf/1606.04080v1.pdf

  Order Matters: Sequence to sequence for sets
  https://arxiv.org/abs/1511.06391
  """

  def __init__(self, n_test, n_support, n_feat, max_depth, **kwargs):
    """
    Parameters
    ----------
    n_support: int
      Size of support set.
    n_test: int
      Size of test set.
    n_feat: int
      Number of features per atom
    max_depth: int
      Number of "processing steps" used by sequence-to-sequence for sets model.
    """
    super(AttnLSTMEmbedding, self).__init__(**kwargs)

    self.max_depth = max_depth
    self.n_test = n_test
    self.n_support = n_support
    self.n_feat = n_feat

  def create_tensor(self, in_layers=None, set_tensors=True, **kwargs):
    """Execute this layer on input tensors.

    Parameters
    ----------
    in_layers: list
      List of two tensors (X, Xp). X should be of shape (n_test,
      n_feat) and Xp should be of shape (n_support, n_feat) where
      n_test is the size of the test set, n_support that of the support
      set, and n_feat is the number of per-atom features.

    Returns
    -------
    list
      Returns two tensors of same shape as input. Namely the output
      shape will be [(n_test, n_feat), (n_support, n_feat)]
    """
    inputs = self._get_input_tensors(in_layers)
    if len(inputs) != 2:
      raise ValueError("AttnLSTMEmbedding layer must have exactly two parents")
    # x is test set, xp is support set.
    x, xp = inputs

    ## Initializes trainable weights.
    n_feat = self.n_feat

    lstm = LSTMStep(n_feat, 2 * n_feat)
    self.q_init = model_ops.zeros([self.n_test, n_feat])
    self.r_init = model_ops.zeros([self.n_test, n_feat])
    self.states_init = lstm.get_initial_states([self.n_test, n_feat])

    self.trainable_weights = [self.q_init, self.r_init]

    ### Performs computations

    # Get initializations
    q = self.q_init
    states = self.states_init

    for d in range(self.max_depth):
      # Process using attention
      # Eqn (4), appendix A.1 of Matching Networks paper
      e = _cosine_dist(x + q, xp)
      a = tf.nn.softmax(e)
      r = model_ops.dot(a, xp)

      # Generate new attention states
      y = model_ops.concatenate([q, r], axis=1)
      q, states = lstm(y, *states)

    if set_tensors:
      self.out_tensor = xp
      self.xq = x + q
      self.xp = xp
    return [x + q, xp]

  def none_tensors(self):
    q_init, r_init, states_init = self.q_init, self.r_init, self.states_init
    xq, xp = self.xq, self.xp
    out_tensor = self.out_tensor
    trainable_weights = self.trainable_weights
    self.q_init, self.r_init, self.states_init = None, None, None
    self.xq, self.xp = None, None
    self.out_tensor = None
    self.trainable_weights = []
    return q_init, r_init, states_init, xq, xp, out_tensor, trainable_weights

  def set_tensors(self, tensor):
    (self.q_init, self.r_init, self.states_init, self.xq, self.xp,
     self.out_tensor, self.trainable_weights) = tensor


class IterRefLSTMEmbedding(Layer):
  """Implements the Iterative Refinement LSTM.

  Much like AttnLSTMEmbedding, the IterRefLSTMEmbedding is another type
  of learnable metric which adjusts "test" and "support." Recall that
  "support" is the small amount of data available in a low data machine
  learning problem, and that "test" is the query. The AttnLSTMEmbedding
  only modifies the "test" based on the contents of the support.
  However, the IterRefLSTM modifies both the "support" and "test" based
  on each other. This allows the learnable metric to be more malleable
  than that from AttnLSTMEmbeding.
  """

  def __init__(self, n_test, n_support, n_feat, max_depth, **kwargs):
    """
    Unlike the AttnLSTM model which only modifies the test vectors
    additively, this model allows for an additive update to be
    performed to both test and support using information from each
    other.

    Parameters
    ----------
    n_support: int
      Size of support set.
    n_test: int
      Size of test set.
    n_feat: int
      Number of input atom features
    max_depth: int
      Number of LSTM Embedding layers.
    """
    super(IterRefLSTMEmbedding, self).__init__(**kwargs)

    self.max_depth = max_depth
    self.n_test = n_test
    self.n_support = n_support
    self.n_feat = n_feat

  def create_tensor(self, in_layers=None, set_tensors=True, **kwargs):
    """Execute this layer on input tensors.

    Parameters
    ----------
    in_layers: list
      List of two tensors (X, Xp). X should be of shape (n_test, n_feat) and
      Xp should be of shape (n_support, n_feat) where n_test is the size of
      the test set, n_support that of the support set, and n_feat is the number
      of per-atom features.

    Returns
    -------
    list
      Returns two tensors of same shape as input. Namely the output shape will
      be [(n_test, n_feat), (n_support, n_feat)]
    """
    n_feat = self.n_feat

    # Support set lstm
    support_lstm = LSTMStep(n_feat, 2 * n_feat)
    self.q_init = model_ops.zeros([self.n_support, n_feat])
    self.support_states_init = support_lstm.get_initial_states(
        [self.n_support, n_feat])

    # Test lstm
    test_lstm = LSTMStep(n_feat, 2 * n_feat)
    self.p_init = model_ops.zeros([self.n_test, n_feat])
    self.test_states_init = test_lstm.get_initial_states([self.n_test, n_feat])

    self.trainable_weights = []

    # self.build()
    inputs = self._get_input_tensors(in_layers)
    if len(inputs) != 2:
      raise ValueError(
          "IterRefLSTMEmbedding layer must have exactly two parents")
    x, xp = inputs

    # Get initializations
    p = self.p_init
    q = self.q_init
    # Rename support
    z = xp
    states = self.support_states_init
    x_states = self.test_states_init

    for d in range(self.max_depth):
      # Process support xp using attention
      e = _cosine_dist(z + q, xp)
      a = tf.nn.softmax(e)
      # Get linear combination of support set
      r = model_ops.dot(a, xp)

      # Process test x using attention
      x_e = _cosine_dist(x + p, z)
      x_a = tf.nn.softmax(x_e)
      s = model_ops.dot(x_a, z)

      # Generate new support attention states
      qr = model_ops.concatenate([q, r], axis=1)
      q, states = support_lstm(qr, *states)

      # Generate new test attention states
      ps = model_ops.concatenate([p, s], axis=1)
      p, x_states = test_lstm(ps, *x_states)

      # Redefine
      z = r

    if set_tensors:
      self.xp = x + p
      self.xpq = xp + q
      self.out_tensor = self.xp

    return [x + p, xp + q]

  def none_tensors(self):
    p_init, q_init = self.p_init, self.q_init,
    support_states_init, test_states_init = (self.support_states_init,
                                             self.test_states_init)
    xp, xpq = self.xp, self.xpq
    out_tensor = self.out_tensor
    trainable_weights = self.trainable_weights
    (self.p_init, self.q_init, self.support_states_init,
     self.test_states_init) = (None, None, None, None)
    self.xp, self.xpq = None, None
    self.out_tensor = None
    self.trainable_weights = []
    return (p_init, q_init, support_states_init, test_states_init, xp, xpq,
            out_tensor, trainable_weights)

  def set_tensors(self, tensor):
    (self.p_init, self.q_init, self.support_states_init, self.test_states_init,
     self.xp, self.xpq, self.out_tensor, self.trainable_weights) = tensor


class BatchNorm(Layer):

  def __init__(self, in_layers=None, **kwargs):
    super(BatchNorm, self).__init__(in_layers, **kwargs)
    try:
      parent_shape = self.in_layers[0].shape
      self._shape = tuple(self.in_layers[0].shape)
    except:
      pass

  def create_tensor(self, in_layers=None, set_tensors=True, **kwargs):
    inputs = self._get_input_tensors(in_layers)
    parent_tensor = inputs[0]
    out_tensor = tf.layers.batch_normalization(parent_tensor)
    if set_tensors:
      self.out_tensor = out_tensor
    return out_tensor


class BatchNormalization(Layer):

  def __init__(self,
               epsilon=1e-5,
               axis=-1,
               momentum=0.99,
               beta_init='zero',
               gamma_init='one',
               **kwargs):
    self.beta_init = initializations.get(beta_init)
    self.gamma_init = initializations.get(gamma_init)
    self.epsilon = epsilon
    self.axis = axis
    self.momentum = momentum
    super(BatchNormalization, self).__init__(**kwargs)

  def add_weight(self, shape, initializer, name=None):
    initializer = initializations.get(initializer)
    weight = initializer(shape, name=name)
    return weight

  def build(self, input_shape):
    shape = (input_shape[self.axis],)
    self.gamma = self.add_weight(
        shape, initializer=self.gamma_init, name='{}_gamma'.format(self.name))
    self.beta = self.add_weight(
        shape, initializer=self.beta_init, name='{}_beta'.format(self.name))

  def create_tensor(self, in_layers=None, set_tensors=True, **kwargs):
    inputs = self._get_input_tensors(in_layers)
    x = inputs[0]
    input_shape = model_ops.int_shape(x)
    self.build(input_shape)
    m = model_ops.mean(x, axis=-1, keepdims=True)
    std = model_ops.sqrt(
        model_ops.var(x, axis=-1, keepdims=True) + self.epsilon)
    x_normed = (x - m) / (std + self.epsilon)
    x_normed = self.gamma * x_normed + self.beta
    out_tensor = x_normed
    if set_tensors:
      self.out_tensor = out_tensor
    return out_tensor


class WeightedError(Layer):

  def __init__(self, in_layers=None, **kwargs):
    super(WeightedError, self).__init__(in_layers, **kwargs)
    self._shape = tuple()

  def create_tensor(self, in_layers=None, set_tensors=True, **kwargs):
    inputs = self._get_input_tensors(in_layers, True)
    entropy, weights = inputs[0], inputs[1]
    out_tensor = tf.reduce_sum(entropy * weights)
    if set_tensors:
      self.out_tensor = out_tensor
    return out_tensor


class VinaFreeEnergy(Layer):
  """Computes free-energy as defined by Autodock Vina.

  TODO(rbharath): Make this layer support batching.
  """

  def __init__(self,
               N_atoms,
               M_nbrs,
               ndim,
               nbr_cutoff,
               start,
               stop,
               stddev=.3,
               Nrot=1,
               **kwargs):
    self.stddev = stddev
    # Number of rotatable bonds
    # TODO(rbharath): Vina actually sets this per-molecule. See if makes
    # a difference.
    self.Nrot = Nrot
    self.N_atoms = N_atoms
    self.M_nbrs = M_nbrs
    self.ndim = ndim
    self.nbr_cutoff = nbr_cutoff
    self.start = start
    self.stop = stop
    super(VinaFreeEnergy, self).__init__(**kwargs)

  def cutoff(self, d, x):
    out_tensor = tf.where(d < 8, x, tf.zeros_like(x))
    return out_tensor

  def nonlinearity(self, c):
    """Computes non-linearity used in Vina."""
    w = tf.Variable(tf.random_normal((1,), stddev=self.stddev))
    out_tensor = c / (1 + w * self.Nrot)
    return w, out_tensor

  def repulsion(self, d):
    """Computes Autodock Vina's repulsion interaction term."""
    out_tensor = tf.where(d < 0, d**2, tf.zeros_like(d))
    return out_tensor

  def hydrophobic(self, d):
    """Computes Autodock Vina's hydrophobic interaction term."""
    out_tensor = tf.where(d < 0.5,
                          tf.ones_like(d),
                          tf.where(d < 1.5, 1.5 - d, tf.zeros_like(d)))
    return out_tensor

  def hydrogen_bond(self, d):
    """Computes Autodock Vina's hydrogen bond interaction term."""
    out_tensor = tf.where(d < -0.7,
                          tf.ones_like(d),
                          tf.where(d < 0, (1.0 / 0.7) * (0 - d),
                                   tf.zeros_like(d)))
    return out_tensor

  def gaussian_first(self, d):
    """Computes Autodock Vina's first Gaussian interaction term."""
    out_tensor = tf.exp(-(d / 0.5)**2)
    return out_tensor

  def gaussian_second(self, d):
    """Computes Autodock Vina's second Gaussian interaction term."""
    out_tensor = tf.exp(-((d - 3) / 2)**2)
    return out_tensor

  def create_tensor(self, in_layers=None, set_tensors=True, **kwargs):
    """
    Parameters
    ----------
    X: tf.Tensor of shape (N, d)
      Coordinates/features.
    Z: tf.Tensor of shape (N)
      Atomic numbers of neighbor atoms.

    Returns
    -------
    layer: tf.Tensor of shape (B)
      The free energy of each complex in batch
    """
    inputs = self._get_input_tensors(in_layers)
    X = inputs[0]
    Z = inputs[1]

    # TODO(rbharath): This layer shouldn't be neighbor-listing. Make
    # neighbors lists an argument instead of a part of this layer.
    nbr_list = NeighborList(self.N_atoms, self.M_nbrs, self.ndim,
                            self.nbr_cutoff, self.start, self.stop)(X)

    # Shape (N, M)
    dists = InteratomicL2Distances(self.N_atoms, self.M_nbrs,
                                   self.ndim)(X, nbr_list)

    repulsion = self.repulsion(dists)
    hydrophobic = self.hydrophobic(dists)
    hbond = self.hydrogen_bond(dists)
    gauss_1 = self.gaussian_first(dists)
    gauss_2 = self.gaussian_second(dists)

    # Shape (N, M)
    weighted_combo = WeightedLinearCombo()
    interactions = weighted_combo(repulsion, hydrophobic, hbond, gauss_1,
                                  gauss_2)

    # Shape (N, M)
    thresholded = self.cutoff(dists, interactions)

    weight, free_energies = self.nonlinearity(thresholded)
    free_energy = ReduceSum()(free_energies)

    out_tensor = free_energy
    if set_tensors:
      self._record_variable_scope(self.name)
      self.out_tensor = out_tensor
    return out_tensor


class WeightedLinearCombo(Layer):
  """Computes a weighted linear combination of input layers, with the weights defined by trainable variables."""

  def __init__(self, in_layers=None, std=.3, **kwargs):
    self.std = std
    super(WeightedLinearCombo, self).__init__(in_layers, **kwargs)
    try:
      self._shape = tuple(self.in_layers[0].shape)
    except:
      pass

  def create_tensor(self, in_layers=None, set_tensors=True, **kwargs):
    inputs = self._get_input_tensors(in_layers, True)
    weights = []
    out_tensor = None
    for in_tensor in inputs:
      w = tf.Variable(tf.random_normal([
          1,
      ], stddev=self.std))
      if out_tensor is None:
        out_tensor = w * in_tensor
      else:
        out_tensor += w * in_tensor
    if set_tensors:
      self._record_variable_scope(self.name)
      self.out_tensor = out_tensor
    return out_tensor


class NeighborList(Layer):
  """Computes a neighbor-list in Tensorflow.

  Neighbor-lists (also called Verlet Lists) are a tool for grouping atoms which
  are close to each other spatially

  TODO(rbharath): Make this layer support batching.
  """

  def __init__(self, N_atoms, M_nbrs, ndim, nbr_cutoff, start, stop, **kwargs):
    """
    Parameters
    ----------
    N_atoms: int
      Maximum number of atoms this layer will neighbor-list.
    M_nbrs: int
      Maximum number of spatial neighbors possible for atom.
    ndim: int
      Dimensionality of space atoms live in. (Typically 3D, but sometimes will
      want to use higher dimensional descriptors for atoms).
    nbr_cutoff: float
      Length in Angstroms (?) at which atom boxes are gridded.
    """
    self.N_atoms = N_atoms
    self.M_nbrs = M_nbrs
    self.ndim = ndim
    # Number of grid cells
    n_cells = int(((stop - start) / nbr_cutoff)**ndim)
    self.n_cells = n_cells
    self.nbr_cutoff = nbr_cutoff
    self.start = start
    self.stop = stop
    super(NeighborList, self).__init__(**kwargs)

  def create_tensor(self, in_layers=None, set_tensors=True, **kwargs):
    """Creates tensors associated with neighbor-listing."""
    inputs = self._get_input_tensors(in_layers)
    if len(inputs) != 1:
      raise ValueError("NeighborList can only have one input")
    parent = inputs[0]
    if len(parent.get_shape()) != 2:
      # TODO(rbharath): Support batching
      raise ValueError("Parent tensor must be (num_atoms, ndum)")
    coords = parent
    out_tensor = self.compute_nbr_list(coords)
    if set_tensors:
      self.out_tensor = out_tensor
    return out_tensor

  def compute_nbr_list(self, coords):
    """Get closest neighbors for atoms.

    Needs to handle padding for atoms with no neighbors.

    Parameters
    ----------
    coords: tf.Tensor
      Shape (N_atoms, ndim)

    Returns
    -------
    nbr_list: tf.Tensor
      Shape (N_atoms, M_nbrs) of atom indices
    """
    # Shape (n_cells, ndim)
    cells = self.get_cells()

    # List of length N_atoms, each element of different length uniques_i
    nbrs = self.get_atoms_in_nbrs(coords, cells)
    padding = tf.fill((self.M_nbrs,), -1)
    padded_nbrs = [tf.concat([unique_nbrs, padding], 0) for unique_nbrs in nbrs]

    # List of length N_atoms, each element of different length uniques_i
    # List of length N_atoms, each a tensor of shape
    # (uniques_i, ndim)
    nbr_coords = [tf.gather(coords, atom_nbrs) for atom_nbrs in nbrs]

    # Add phantom atoms that exist far outside the box
    coord_padding = tf.to_float(
        tf.fill((self.M_nbrs, self.ndim), 2 * self.stop))
    padded_nbr_coords = [
        tf.concat([nbr_coord, coord_padding], 0) for nbr_coord in nbr_coords
    ]

    # List of length N_atoms, each of shape (1, ndim)
    atom_coords = tf.split(coords, self.N_atoms)
    # TODO(rbharath): How does distance need to be modified here to
    # account for periodic boundary conditions?
    # List of length N_atoms each of shape (M_nbrs)
    padded_dists = [
        tf.reduce_sum((atom_coord - padded_nbr_coord)**2, axis=1)
        for (atom_coord,
             padded_nbr_coord) in zip(atom_coords, padded_nbr_coords)
    ]

    padded_closest_nbrs = [
        tf.nn.top_k(-padded_dist, k=self.M_nbrs)[1]
        for padded_dist in padded_dists
    ]

    # N_atoms elts of size (M_nbrs,) each
    padded_neighbor_list = [
        tf.gather(padded_atom_nbrs, padded_closest_nbr)
        for (padded_atom_nbrs,
             padded_closest_nbr) in zip(padded_nbrs, padded_closest_nbrs)
    ]

    neighbor_list = tf.stack(padded_neighbor_list)

    return neighbor_list

  def get_atoms_in_nbrs(self, coords, cells):
    """Get the atoms in neighboring cells for each cells.

    Returns
    -------
    atoms_in_nbrs = (N_atoms, n_nbr_cells, M_nbrs)
    """
    # Shape (N_atoms, 1)
    cells_for_atoms = self.get_cells_for_atoms(coords, cells)

    # Find M_nbrs atoms closest to each cell
    # Shape (n_cells, M_nbrs)
    closest_atoms = self.get_closest_atoms(coords, cells)

    # Associate each cell with its neighbor cells. Assumes periodic boundary
    # conditions, so does wrapround. O(constant)
    # Shape (n_cells, n_nbr_cells)
    neighbor_cells = self.get_neighbor_cells(cells)

    # Shape (N_atoms, n_nbr_cells)
    neighbor_cells = tf.squeeze(tf.gather(neighbor_cells, cells_for_atoms))

    # Shape (N_atoms, n_nbr_cells, M_nbrs)
    atoms_in_nbrs = tf.gather(closest_atoms, neighbor_cells)

    # Shape (N_atoms, n_nbr_cells*M_nbrs)
    atoms_in_nbrs = tf.reshape(atoms_in_nbrs, [self.N_atoms, -1])

    # List of length N_atoms, each element length uniques_i
    nbrs_per_atom = tf.split(atoms_in_nbrs, self.N_atoms)
    uniques = [
        tf.unique(tf.squeeze(atom_nbrs))[0] for atom_nbrs in nbrs_per_atom
    ]

    # TODO(rbharath): FRAGILE! Uses fact that identity seems to be the first
    # element removed to remove self from list of neighbors. Need to verify
    # this holds more broadly or come up with robust alternative.
    uniques = [unique[1:] for unique in uniques]

    return uniques

  def get_closest_atoms(self, coords, cells):
    """For each cell, find M_nbrs closest atoms.

    Let N_atoms be the number of atoms.

    Parameters
    ----------
    coords: tf.Tensor
      (N_atoms, ndim) shape.
    cells: tf.Tensor
      (n_cells, ndim) shape.

    Returns
    -------
    closest_inds: tf.Tensor
      Of shape (n_cells, M_nbrs)
    """
    N_atoms, n_cells, ndim, M_nbrs = (self.N_atoms, self.n_cells, self.ndim,
                                      self.M_nbrs)
    # Tile both cells and coords to form arrays of size (N_atoms*n_cells, ndim)
    tiled_cells = tf.reshape(
        tf.tile(cells, (1, N_atoms)), (N_atoms * n_cells, ndim))

    # Shape (N_atoms*n_cells, ndim) after tile
    tiled_coords = tf.tile(coords, (n_cells, 1))

    # Shape (N_atoms*n_cells)
    coords_vec = tf.reduce_sum((tiled_coords - tiled_cells)**2, axis=1)
    # Shape (n_cells, N_atoms)
    coords_norm = tf.reshape(coords_vec, (n_cells, N_atoms))

    # Find k atoms closest to this cell. Notice negative sign since
    # tf.nn.top_k returns *largest* not smallest.
    # Tensor of shape (n_cells, M_nbrs)
    closest_inds = tf.nn.top_k(-coords_norm, k=M_nbrs)[1]

    return closest_inds

  def get_cells_for_atoms(self, coords, cells):
    """Compute the cells each atom belongs to.

    Parameters
    ----------
    coords: tf.Tensor
      Shape (N_atoms, ndim)
    cells: tf.Tensor
      (n_cells, ndim) shape.
    Returns
    -------
    cells_for_atoms: tf.Tensor
      Shape (N_atoms, 1)
    """
    N_atoms, n_cells, ndim = self.N_atoms, self.n_cells, self.ndim
    n_cells = int(n_cells)
    # Tile both cells and coords to form arrays of size (N_atoms*n_cells, ndim)
    tiled_cells = tf.tile(cells, (N_atoms, 1))

    # Shape (N_atoms*n_cells, 1) after tile
    tiled_coords = tf.reshape(
        tf.tile(coords, (1, n_cells)), (n_cells * N_atoms, ndim))
    coords_vec = tf.reduce_sum((tiled_coords - tiled_cells)**2, axis=1)
    coords_norm = tf.reshape(coords_vec, (N_atoms, n_cells))

    closest_inds = tf.nn.top_k(-coords_norm, k=1)[1]
    return closest_inds

  def _get_num_nbrs(self):
    """Get number of neighbors in current dimensionality space."""
    ndim = self.ndim
    if ndim == 1:
      n_nbr_cells = 3
    elif ndim == 2:
      # 9 neighbors in 2-space
      n_nbr_cells = 9
    # TODO(rbharath): Shoddy handling of higher dimensions...
    elif ndim >= 3:
      # Number of cells for cube in 3-space is
      n_nbr_cells = 27  # (26 faces on Rubik's cube for example)
    return n_nbr_cells

  def get_neighbor_cells(self, cells):
    """Compute neighbors of cells in grid.

    # TODO(rbharath): Do we need to handle periodic boundary conditions
    properly here?
    # TODO(rbharath): This doesn't handle boundaries well. We hard-code
    # looking for n_nbr_cells neighbors, which isn't right for boundary cells in
    # the cube.

    Parameters
    ----------
    cells: tf.Tensor
      (n_cells, ndim) shape.
    Returns
    -------
    nbr_cells: tf.Tensor
      (n_cells, n_nbr_cells)
    """
    ndim, n_cells = self.ndim, self.n_cells
    n_nbr_cells = self._get_num_nbrs()
    # Tile cells to form arrays of size (n_cells*n_cells, ndim)
    # Two tilings (a, b, c, a, b, c, ...) vs. (a, a, a, b, b, b, etc.)
    # Tile (a, a, a, b, b, b, etc.)
    tiled_centers = tf.reshape(
        tf.tile(cells, (1, n_cells)), (n_cells * n_cells, ndim))
    # Tile (a, b, c, a, b, c, ...)
    tiled_cells = tf.tile(cells, (n_cells, 1))

    coords_vec = tf.reduce_sum((tiled_centers - tiled_cells)**2, axis=1)
    coords_norm = tf.reshape(coords_vec, (n_cells, n_cells))
    closest_inds = tf.nn.top_k(-coords_norm, k=n_nbr_cells)[1]

    return closest_inds

  def get_cells(self):
    """Returns the locations of all grid points in box.

    Suppose start is -10 Angstrom, stop is 10 Angstrom, nbr_cutoff is 1.
    Then would return a list of length 20^3 whose entries would be
    [(-10, -10, -10), (-10, -10, -9), ..., (9, 9, 9)]

    Returns
    -------
    cells: tf.Tensor
      (n_cells, ndim) shape.
    """
    start, stop, nbr_cutoff = self.start, self.stop, self.nbr_cutoff
    mesh_args = [tf.range(start, stop, nbr_cutoff) for _ in range(self.ndim)]
    return tf.to_float(
        tf.reshape(
            tf.transpose(tf.stack(tf.meshgrid(*mesh_args))), (self.n_cells,
                                                              self.ndim)))


class Dropout(Layer):

  def __init__(self, dropout_prob, **kwargs):
    self.dropout_prob = dropout_prob
    super(Dropout, self).__init__(**kwargs)
    try:
      self._shape = tuple(self.in_layers[0].shape)
    except:
      pass

  def create_tensor(self, in_layers=None, set_tensors=True, **kwargs):
    inputs = self._get_input_tensors(in_layers)
    parent_tensor = inputs[0]
    keep_prob = 1.0 - self.dropout_prob * kwargs['training']
    out_tensor = tf.nn.dropout(parent_tensor, keep_prob)
    if set_tensors:
      self.out_tensor = out_tensor
    return out_tensor


class WeightDecay(Layer):
  """Apply a weight decay penalty.

  The input should be the loss value.  This layer adds a weight decay penalty to it
  and outputs the sum.
  """

  def __init__(self, penalty, penalty_type, **kwargs):
    """Create a weight decay penalty layer.

    Parameters
    ----------
    penalty: float
      magnitude of the penalty term
    penalty_type: str
      type of penalty to compute, either 'l1' or 'l2'
    """
    self.penalty = penalty
    self.penalty_type = penalty_type
    super(WeightDecay, self).__init__(**kwargs)
    try:
      self._shape = tuple(self.in_layers[0].shape)
    except:
      pass

  def create_tensor(self, in_layers=None, set_tensors=True, **kwargs):
    inputs = self._get_input_tensors(in_layers)
    parent_tensor = inputs[0]
    out_tensor = parent_tensor + model_ops.weight_decay(self.penalty_type,
                                                        self.penalty)
    if set_tensors:
      self.out_tensor = out_tensor
    return out_tensor


class AtomicConvolution(Layer):

  def __init__(self,
               atom_types=None,
               radial_params=list(),
               boxsize=None,
               **kwargs):
    """Atomic convoluation layer

    N = max_num_atoms, M = max_num_neighbors, B = batch_size, d = num_features
    l = num_radial_filters * num_atom_types

    Parameters
    ----------

    atom_types: list or None
      Of length a, where a is number of atom types for filtering.
    radial_params: list
      Of length l, where l is number of radial filters learned.
    boxsize: float or None
      Simulation box length [Angstrom].

    """
    self.boxsize = boxsize
    self.radial_params = radial_params
    self.atom_types = atom_types
    super(AtomicConvolution, self).__init__(**kwargs)

  def create_tensor(self, in_layers=None, set_tensors=True, **kwargs):
    """
    Parameters
    ----------
    X: tf.Tensor of shape (B, N, d)
      Coordinates/features.
    Nbrs: tf.Tensor of shape (B, N, M)
      Neighbor list.
    Nbrs_Z: tf.Tensor of shape (B, N, M)
      Atomic numbers of neighbor atoms.

    Returns
    -------
    layer: tf.Tensor of shape (B, N, l)
      A new tensor representing the output of the atomic conv layer
    """
    inputs = self._get_input_tensors(in_layers)
    X = inputs[0]
    Nbrs = tf.to_int32(inputs[1])
    Nbrs_Z = inputs[2]

    # N: Maximum number of atoms
    # M: Maximum number of neighbors
    # d: Number of coordinates/features/filters
    # B: Batch Size
    N = X.get_shape()[-2].value
    d = X.get_shape()[-1].value
    M = Nbrs.get_shape()[-1].value
    B = X.get_shape()[0].value

    D = self.distance_tensor(X, Nbrs, self.boxsize, B, N, M, d)
    R = self.distance_matrix(D)
    sym = []
    rsf_zeros = tf.zeros((B, N, M))
    for param in self.radial_params:

      # We apply the radial pooling filter before atom type conv
      # to reduce computation
      param_variables, rsf = self.radial_symmetry_function(R, *param)

      if not self.atom_types:
        cond = tf.not_equal(Nbrs_Z, 0.0)
        sym.append(tf.reduce_sum(tf.where(cond, rsf, rsf_zeros), 2))
      else:
        for j in range(len(self.atom_types)):
          cond = tf.equal(Nbrs_Z, self.atom_types[j])
          sym.append(tf.reduce_sum(tf.where(cond, rsf, rsf_zeros), 2))

    layer = tf.stack(sym)
    layer = tf.transpose(layer, [1, 2, 0])  # (l, B, N) -> (B, N, l)
    m, v = tf.nn.moments(layer, axes=[0])
    out_tensor = tf.nn.batch_normalization(layer, m, v, None, None, 1e-3)
    if set_tensors:
      self._record_variable_scope(self.name)
      self.out_tensor = out_tensor
    return out_tensor

  def radial_symmetry_function(self, R, rc, rs, e):
    """Calculates radial symmetry function.

    B = batch_size, N = max_num_atoms, M = max_num_neighbors, d = num_filters

    Parameters
    ----------
    R: tf.Tensor of shape (B, N, M)
      Distance matrix.
    rc: float
      Interaction cutoff [Angstrom].
    rs: float
      Gaussian distance matrix mean.
    e: float
      Gaussian distance matrix width.

    Returns
    -------
    retval: tf.Tensor of shape (B, N, M)
      Radial symmetry function (before summation)

    """

    with tf.name_scope(None, "NbrRadialSymmetryFunction", [rc, rs, e]):
      rc = tf.Variable(rc)
      rs = tf.Variable(rs)
      e = tf.Variable(e)
      K = self.gaussian_distance_matrix(R, rs, e)
      FC = self.radial_cutoff(R, rc)
    return [rc, rs, e], tf.multiply(K, FC)

  def radial_cutoff(self, R, rc):
    """Calculates radial cutoff matrix.

    B = batch_size, N = max_num_atoms, M = max_num_neighbors

    Parameters
    ----------
      R [B, N, M]: tf.Tensor
        Distance matrix.
      rc: tf.Variable
        Interaction cutoff [Angstrom].

    Returns
    -------
      FC [B, N, M]: tf.Tensor
        Radial cutoff matrix.

    """

    T = 0.5 * (tf.cos(np.pi * R / (rc)) + 1)
    E = tf.zeros_like(T)
    cond = tf.less_equal(R, rc)
    FC = tf.where(cond, T, E)
    return FC

  def gaussian_distance_matrix(self, R, rs, e):
    """Calculates gaussian distance matrix.

    B = batch_size, N = max_num_atoms, M = max_num_neighbors

    Parameters
    ----------
      R [B, N, M]: tf.Tensor
        Distance matrix.
      rs: tf.Variable
        Gaussian distance matrix mean.
      e: tf.Variable
        Gaussian distance matrix width (e = .5/std**2).

    Returns
    -------
      retval [B, N, M]: tf.Tensor
        Gaussian distance matrix.

    """

    return tf.exp(-e * (R - rs)**2)

  def distance_tensor(self, X, Nbrs, boxsize, B, N, M, d):
    """Calculates distance tensor for batch of molecules.

    B = batch_size, N = max_num_atoms, M = max_num_neighbors, d = num_features

    Parameters
    ----------
    X: tf.Tensor of shape (B, N, d)
      Coordinates/features tensor.
    Nbrs: tf.Tensor of shape (B, N, M)
      Neighbor list tensor.
    boxsize: float or None
      Simulation box length [Angstrom].

    Returns
    -------
    D: tf.Tensor of shape (B, N, M, d)
      Coordinates/features distance tensor.

    """
    atom_tensors = tf.unstack(X, axis=1)
    nbr_tensors = tf.unstack(Nbrs, axis=1)
    D = []
    if boxsize is not None:
      for atom, atom_tensor in enumerate(atom_tensors):
        nbrs = self.gather_neighbors(X, nbr_tensors[atom], B, N, M, d)
        nbrs_tensors = tf.unstack(nbrs, axis=1)
        for nbr, nbr_tensor in enumerate(nbrs_tensors):
          _D = tf.subtract(nbr_tensor, atom_tensor)
          _D = tf.subtract(_D, boxsize * tf.round(tf.div(_D, boxsize)))
          D.append(_D)
    else:
      for atom, atom_tensor in enumerate(atom_tensors):
        nbrs = self.gather_neighbors(X, nbr_tensors[atom], B, N, M, d)
        nbrs_tensors = tf.unstack(nbrs, axis=1)
        for nbr, nbr_tensor in enumerate(nbrs_tensors):
          _D = tf.subtract(nbr_tensor, atom_tensor)
          D.append(_D)
    D = tf.stack(D)
    D = tf.transpose(D, perm=[1, 0, 2])
    D = tf.reshape(D, [B, N, M, d])
    return D

  def gather_neighbors(self, X, nbr_indices, B, N, M, d):
    """Gathers the neighbor subsets of the atoms in X.

    B = batch_size, N = max_num_atoms, M = max_num_neighbors, d = num_features

    Parameters
    ----------
    X: tf.Tensor of shape (B, N, d)
      Coordinates/features tensor.
    atom_indices: tf.Tensor of shape (B, M)
      Neighbor list for single atom.

    Returns
    -------
    neighbors: tf.Tensor of shape (B, M, d)
      Neighbor coordinates/features tensor for single atom.

    """

    example_tensors = tf.unstack(X, axis=0)
    example_nbrs = tf.unstack(nbr_indices, axis=0)
    all_nbr_coords = []
    for example, (example_tensor,
                  example_nbr) in enumerate(zip(example_tensors, example_nbrs)):
      nbr_coords = tf.gather(example_tensor, example_nbr)
      all_nbr_coords.append(nbr_coords)
    neighbors = tf.stack(all_nbr_coords)
    return neighbors

  def distance_matrix(self, D):
    """Calcuates the distance matrix from the distance tensor

    B = batch_size, N = max_num_atoms, M = max_num_neighbors, d = num_features

    Parameters
    ----------
    D: tf.Tensor of shape (B, N, M, d)
      Distance tensor.

    Returns
    -------
    R: tf.Tensor of shape (B, N, M)
       Distance matrix.

    """

    R = tf.reduce_sum(tf.multiply(D, D), 3)
    R = tf.sqrt(R)
    return R


def AlphaShare(in_layers=None, **kwargs):
  """
  This method should be used when constructing AlphaShare layers from Sluice Networks

  Parameters
  ----------
  in_layers: list of Layers or tensors
    tensors in list must be the same size and list must include two or more tensors

  Returns
  -------
  output_layers: list of Layers or tensors with same size as in_layers
    Distance matrix.

  References:
  Sluice networks: Learning what to share between loosely related tasks
  https://arxiv.org/abs/1705.08142
  """
  output_layers = []
  alpha_share = AlphaShareLayer(in_layers=in_layers, **kwargs)
  num_outputs = len(in_layers)
  for num_layer in range(0, num_outputs):
    ls = LayerSplitter(output_num=num_layer, in_layers=alpha_share)
    output_layers.append(ls)
  return output_layers


class AlphaShareLayer(Layer):
  """
  Part of a sluice network. Adds alpha parameters to control
  sharing between the main and auxillary tasks

  Factory method AlphaShare should be used for construction

  Parameters
  ----------
  in_layers: list of Layers or tensors
    tensors in list must be the same size and list must include two or more tensors

  Returns
  -------
  out_tensor: a tensor with shape [len(in_layers), x, y] where x, y were the original layer dimensions
    out_tensor should be fed into LayerSplitter
  Distance matrix.
  """

  def __init__(self, **kwargs):
    super(AlphaShareLayer, self).__init__(**kwargs)

  def create_tensor(self, in_layers=None, set_tensors=True, **kwargs):
    inputs = self._get_input_tensors(in_layers)
    # check that there isnt just one or zero inputs
    if len(inputs) <= 1:
      raise ValueError("AlphaShare must have more than one input")
    self.num_outputs = len(inputs)
    # create subspaces
    subspaces = []
    original_cols = int(inputs[0].get_shape()[-1].value)
    subspace_size = int(original_cols / 2)
    for input_tensor in inputs:
      subspaces.append(tf.reshape(input_tensor[:, :subspace_size], [-1]))
      subspaces.append(tf.reshape(input_tensor[:, subspace_size:], [-1]))
    n_alphas = len(subspaces)
    subspaces = tf.reshape(tf.stack(subspaces), [n_alphas, -1])

    # create the alpha learnable parameters
    alphas = tf.Variable(tf.random_normal([n_alphas, n_alphas]), name='alphas')

    subspaces = tf.matmul(alphas, subspaces)

    # concatenate subspaces, reshape to size of original input, then stack
    # such that out_tensor has shape (2,?,original_cols)
    count = 0
    out_tensor = []
    tmp_tensor = []
    for row in range(n_alphas):
      tmp_tensor.append(tf.reshape(subspaces[row,], [-1, subspace_size]))
      count += 1
      if (count == 2):
        out_tensor.append(tf.concat(tmp_tensor, 1))
        tmp_tensor = []
        count = 0

    out_tensor = tf.stack(out_tensor)

    self.alphas = alphas
    if set_tensors:
      self.out_tensor = out_tensor
    return out_tensor

  def none_tensors(self):
    num_outputs, out_tensor, alphas = self.num_outputs, self.out_tensor, self.alphas
    self.num_outputs = None
    self.out_tensor = None
    self.alphas = None
    return num_outputs, out_tensor, alphas

  def set_tensors(self, tensor):
    self.num_outputs, self.out_tensor, self.alphas = tensor


class LayerSplitter(Layer):
  """
  Returns the nth output of a layer
  Assumes out_tensor has shape [x, :] where x is the total number of intended output tensors
  """

  def __init__(self, output_num, **kwargs):
    """
    Parameters
    ----------
    output_num: int
        returns the out_tensor[output_num, :] of a layer
    """
    self.output_num = output_num
    super(LayerSplitter, self).__init__(**kwargs)

  def create_tensor(self, in_layers=None, set_tensors=True, **kwargs):
    inputs = self._get_input_tensors(in_layers)[0]
    self.out_tensor = inputs[self.output_num, :]
    out_tensor = self.out_tensor
    return self.out_tensor

  def none_tensors(self):
    out_tensor = self.out_tensor
    self.out_tensor = None
    return out_tensor

  def set_tensors(self, tensor):
    self.out_tensor = tensor


class SluiceLoss(Layer):
  """
  Calculates the loss in a Sluice Network
  Every input into an AlphaShare should be used in SluiceLoss
  """

  def __init__(self, **kwargs):
    super(SluiceLoss, self).__init__(**kwargs)

  def create_tensor(self, in_layers=None, set_tensors=True, **kwargs):
    inputs = self._get_input_tensors(in_layers)
    temp = []
    subspaces = []
    # creates subspaces the same way it was done in AlphaShare
    for input_tensor in inputs:
      subspace_size = int(input_tensor.get_shape()[-1].value / 2)
      subspaces.append(input_tensor[:, :subspace_size])
      subspaces.append(input_tensor[:, subspace_size:])
      product = tf.matmul(tf.transpose(subspaces[0]), subspaces[1])
      subspaces = []
      # calculate squared Frobenius norm
      temp.append(tf.reduce_sum(tf.pow(product, 2)))
    out_tensor = tf.reduce_sum(temp)
    self.out_tensor = out_tensor
    return out_tensor


class BetaShare(Layer):
  """
  Part of a sluice network. Adds beta params to control which layer
  outputs are used for prediction

  Parameters
  ----------
  in_layers: list of Layers or tensors
    tensors in list must be the same size and list must include two or more tensors

  Returns
  -------
  output_layers: list of Layers or tensors with same size as in_layers
    Distance matrix.
  """

  def __init__(self, **kwargs):
    super(BetaShare, self).__init__(**kwargs)

  def create_tensor(self, in_layers=None, set_tensors=True, **kwargs):
    """
        Size of input layers must all be the same
        """
    inputs = self._get_input_tensors(in_layers)
    subspaces = []
    original_cols = int(inputs[0].get_shape()[-1].value)
    for input_tensor in inputs:
      subspaces.append(tf.reshape(input_tensor, [-1]))
    n_betas = len(inputs)
    subspaces = tf.reshape(tf.stack(subspaces), [n_betas, -1])

    betas = tf.Variable(tf.random_normal([1, n_betas]), name='betas')
    out_tensor = tf.matmul(betas, subspaces)
    self.betas = betas
    self.out_tensor = tf.reshape(out_tensor, [-1, original_cols])
    return self.out_tensor

  def none_tensors(self):
    out_tensor, betas = self.out_tensor, self.betas
    self.out_tensor = None
    self.betas = None
    return out_tensor, betas

  def set_tensors(self, tensor):
    self.out_tensor, self.betas = tensor


class PassThroughLayer(Layer):
  """
  Layer which takes a tensor from in_tensor[0].out_tensors at an index
  """

  def __init__(self, output_num, **kwargs):
    """
    Parameters
    ----------
    output_num: int
      The index which to use as this layers out_tensor from in_layers[0]
    kwargs
    """
    self.output_num = output_num
    super(PassThroughLayer, self).__init__(**kwargs)

  def create_tensor(self, in_layers=None, set_tensors=True, **kwargs):
<<<<<<< HEAD
    self.out_tensor = self.in_layers[0].out_tensors[self.output_num]
=======
    self.out_tensor = self.in_layers[0].out_tensors[self.output_num]


class GraphEmbedPoolLayer(Layer):
  """
  GraphCNNPool Layer from Robust Spatial Filtering with Graph Convolutional Neural Networks
  https://arxiv.org/abs/1703.00792

  This is a learnable pool operation
  It constructs a new adjacency matrix for a graph of specified number of nodes.

  This differs from our other pool opertions which set vertices to a function value
  without altering the adjacency matrix.

  $V_{emb} = SpatialGraphCNN({V_{in}})$\\
  $V_{out} = \sigma(V_{emb})^{T} * V_{in}$
  $A_{out} = V_{emb}^{T} * A_{in} * V_{emb}$

  """

  def __init__(self, num_vertices, **kwargs):
    self.num_vertices = num_vertices
    super(GraphEmbedPoolLayer, self).__init__(**kwargs)

  def create_tensor(self, in_layers=None, set_tensors=True, **kwargs):
    """

    Parameters
    ----------
    num_filters: int
      Number of filters to have in the output

    in_layers: list of Layers or tensors
      [V, A, mask]
      V are the vertex features must be of shape (batch, vertex, channel)

      A are the adjacency matrixes for each graph
        Shape (batch, from_vertex, adj_matrix, to_vertex)

      mask is optional, to be used when not every graph has the
      same number of vertices

    Returns: tf.tensor
    Returns a tf.tensor with a graph convolution applied
    The shape will be (batch, vertex, self.num_filters)
    """
    in_tensors = self._get_input_tensors(in_layers)
    if len(in_tensors) == 3:
      V, A, mask = in_tensors
    else:
      V, A = in_tensors
      mask = None
    factors = self.embedding_factors(
        V, self.num_vertices, name='%s_Factors' % self.name)

    if mask is not None:
      factors = tf.multiply(factors, mask)
    factors = self.softmax_factors(factors)

    result = tf.matmul(factors, V, transpose_a=True)

    result_A = tf.reshape(A, (tf.shape(A)[0], -1, tf.shape(A)[-1]))
    result_A = tf.matmul(result_A, factors)
    result_A = tf.reshape(result_A, (tf.shape(A)[0], tf.shape(A)[-1], -1))
    result_A = tf.matmul(factors, result_A, transpose_a=True)
    result_A = tf.reshape(result_A, (tf.shape(A)[0], self.num_vertices,
                                     A.get_shape()[2].value, self.num_vertices))
    # We do not need the mask because every graph has self.num_vertices vertices now
    if set_tensors:
      self.out_tensor = result[0]
    self.out_tensors = [result, result_A]
    return result, result_A

  def embedding_factors(self, V, no_filters, name="default"):
    no_features = V.get_shape()[-1].value
    W = tf.get_variable(
        '%s_weights' % name, [no_features, no_filters],
        initializer=tf.truncated_normal_initializer(
            stddev=1.0 / math.sqrt(no_features)),
        dtype=tf.float32)
    b = tf.get_variable(
        '%s_bias' % self.name, [no_filters],
        initializer=tf.constant_initializer(0.1),
        dtype=tf.float32)
    V_reshape = tf.reshape(V, (-1, no_features))
    s = tf.slice(tf.shape(V), [0], [len(V.get_shape()) - 1])
    s = tf.concat([s, tf.stack([no_filters])], 0)
    result = tf.reshape(tf.matmul(V_reshape, W) + b, s)
    return result

  def softmax_factors(self, V, axis=1, name=None):
    max_value = tf.reduce_max(V, axis=axis, keep_dims=True)
    exp = tf.exp(tf.subtract(V, max_value))
    prob = tf.div(exp, tf.reduce_sum(exp, axis=axis, keep_dims=True))
    return prob

  def none_tensors(self):
    out_tensors, out_tensor = self.out_tensors, self.out_tensor
    self.out_tensors = None
    self.out_tensor = None
    return out_tensors, out_tensor

  def set_tensors(self, tensor):
    self.out_tensors, self.out_tensor = tensor


def GraphCNNPool(num_vertices, **kwargs):
  gcnnpool_layer = GraphEmbedPoolLayer(num_vertices, **kwargs)
  return [PassThroughLayer(x, in_layers=gcnnpool_layer) for x in range(2)]


class GraphCNN(Layer):
  """
  GraphCNN Layer from Robust Spatial Filtering with Graph Convolutional Neural Networks
  https://arxiv.org/abs/1703.00792

  Spatial-domain convolutions can be defined as
  H = h_0I + h_1A + h_2A^2 + ... + hkAk, H ∈ R**(N×N)

  We approximate it by
  H ≈ h_0I + h_1A

  We can define a convolution as applying multiple these linear filters
  over edges of different types (think up, down, left, right, diagonal in images)
  Where each edge type has its own adjacency matrix
  H ≈ h_0I + h_1A_1 + h_2A_2 + . . . h_(L−1)A_(L−1)

  V_out = \sum_{c=1}^{C} H^{c} V^{c} + b
  """

  def __init__(self, num_filters, **kwargs):
    """

    Parameters
    ----------
    num_filters: int
      Number of filters to have in the output

    in_layers: list of Layers or tensors
      [V, A, mask]
      V are the vertex features must be of shape (batch, vertex, channel)

      A are the adjacency matrixes for each graph
        Shape (batch, from_vertex, adj_matrix, to_vertex)

      mask is optional, to be used when not every graph has the
      same number of vertices

    Returns: tf.tensor
    Returns a tf.tensor with a graph convolution applied
    The shape will be (batch, vertex, self.num_filters)
    """
    self.num_filters = num_filters
    super(GraphCNN, self).__init__(**kwargs)

  def create_tensor(self, in_layers=None, set_tensors=True, **kwargs):
    inputs = self._get_input_tensors(in_layers)
    if len(inputs) == 3:
      V, A, mask = inputs
    else:
      V, A = inputs
    no_A = A.get_shape()[2].value
    no_features = V.get_shape()[2].value
    W = tf.get_variable(
        '%s_weights' % self.name, [no_features * no_A, self.num_filters],
        initializer=tf.truncated_normal_initializer(stddev=math.sqrt(
            1.0 / (no_features * (no_A + 1) * 1.0))),
        dtype=tf.float32)
    W_I = tf.get_variable(
        '%s_weights_I' % self.name, [no_features, self.num_filters],
        initializer=tf.truncated_normal_initializer(stddev=math.sqrt(
            1.0 / (no_features * (no_A + 1) * 1.0))),
        dtype=tf.float32)

    b = tf.get_variable(
        '%s_bias' % self.name, [self.num_filters],
        initializer=tf.constant_initializer(0.1),
        dtype=tf.float32)

    n = self.graphConvolution(V, A)
    A_shape = tf.shape(A)
    n = tf.reshape(n, [-1, A_shape[1], no_A * no_features])
    result = self.batch_mat_mult(n, W) + self.batch_mat_mult(V, W_I) + b
    if set_tensors:
      self.out_tensor = result
    return result

  def graphConvolution(self, V, A):
    no_A = A.get_shape()[2].value
    no_features = V.get_shape()[2].value

    A_shape = tf.shape(A)
    A_reshape = tf.reshape(A, tf.stack([-1, A_shape[1] * no_A, A_shape[1]]))
    n = tf.matmul(A_reshape, V)
    return tf.reshape(n, [-1, A_shape[1], no_A, no_features])

  def batch_mat_mult(self, A, B):
    A_shape = tf.shape(A)
    A_reshape = tf.reshape(A, [-1, A_shape[-1]])

    # So the Tensor has known dimensions
    if B.get_shape()[1] == None:
      axis_2 = -1
    else:
      axis_2 = B.get_shape()[1]
    result = tf.matmul(A_reshape, B)
    result = tf.reshape(result, tf.stack([A_shape[0], A_shape[1], axis_2]))
    return result
>>>>>>> 7b6248db
<|MERGE_RESOLUTION|>--- conflicted
+++ resolved
@@ -3031,10 +3031,9 @@
   output_layers = []
   alpha_share = AlphaShareLayer(in_layers=in_layers, **kwargs)
   num_outputs = len(in_layers)
-  for num_layer in range(0, num_outputs):
-    ls = LayerSplitter(output_num=num_layer, in_layers=alpha_share)
-    output_layers.append(ls)
-  return output_layers
+  return [
+      PassThroughLayer(x, in_layers=alpha_share) for x in range(num_outputs)
+  ]
 
 
 class AlphaShareLayer(Layer):
@@ -3083,32 +3082,31 @@
     # concatenate subspaces, reshape to size of original input, then stack
     # such that out_tensor has shape (2,?,original_cols)
     count = 0
-    out_tensor = []
+    self.out_tensors = []
     tmp_tensor = []
     for row in range(n_alphas):
       tmp_tensor.append(tf.reshape(subspaces[row,], [-1, subspace_size]))
       count += 1
       if (count == 2):
-        out_tensor.append(tf.concat(tmp_tensor, 1))
+        self.out_tensors.append(tf.concat(tmp_tensor, 1))
         tmp_tensor = []
         count = 0
 
-    out_tensor = tf.stack(out_tensor)
-
     self.alphas = alphas
     if set_tensors:
-      self.out_tensor = out_tensor
-    return out_tensor
+      self.out_tensor = self.out_tensors[0]
+    return self.out_tensors
 
   def none_tensors(self):
-    num_outputs, out_tensor, alphas = self.num_outputs, self.out_tensor, self.alphas
+    num_outputs, out_tensor, out_tensors, alphas = self.num_outputs, self.out_tensor, self.out_tensors, self.alphas
     self.num_outputs = None
     self.out_tensor = None
+    self.out_tensors = None
     self.alphas = None
-    return num_outputs, out_tensor, alphas
+    return num_outputs, out_tensor, self.out_tensors, alphas
 
   def set_tensors(self, tensor):
-    self.num_outputs, self.out_tensor, self.alphas = tensor
+    self.num_outputs, self.out_tensor, self.out_tensors, self.alphas = tensor
 
 
 class LayerSplitter(Layer):
@@ -3233,9 +3231,6 @@
     super(PassThroughLayer, self).__init__(**kwargs)
 
   def create_tensor(self, in_layers=None, set_tensors=True, **kwargs):
-<<<<<<< HEAD
-    self.out_tensor = self.in_layers[0].out_tensors[self.output_num]
-=======
     self.out_tensor = self.in_layers[0].out_tensors[self.output_num]
 
 
@@ -3443,5 +3438,4 @@
       axis_2 = B.get_shape()[1]
     result = tf.matmul(A_reshape, B)
     result = tf.reshape(result, tf.stack([A_shape[0], A_shape[1], axis_2]))
-    return result
->>>>>>> 7b6248db
+    return result