--- conflicted
+++ resolved
@@ -117,30 +117,21 @@
     """Featurize provided file and write to specified location."""
     input_type = _get_input_type(input_file)
 
-<<<<<<< HEAD
     log("Loading raw samples now.", self.verbose)
     raw_df = load_pandas_from_disk(input_file)
     fields = raw_df.keys()
     log("Loaded raw data frame from file.", self.verbose)
-=======
-    raw_df = load_pandas_from_disk(input_file)
-    fields = raw_df.keys()
->>>>>>> d4bfad2f
+
     def process_raw_sample_helper(row, fields, input_type):
       return self._process_raw_sample(input_type, row, fields)
     process_raw_sample_helper_partial = partial(process_raw_sample_helper,
                                                 fields=fields,
                                                 input_type=input_type)
 
-<<<<<<< HEAD
-    processed_rows = raw_df.apply(process_raw_sample_helper_partial, axis=1)
-    log("finished processing rows", self.verbose)
-    raw_df = pd.DataFrame.from_records(processed_rows)
-=======
+
     #processed_rows = raw_df.apply(process_raw_sample_helper_partial, axis=1)
     raw_df = raw_df.apply(process_raw_sample_helper_partial, axis=1, reduce=False)
     #raw_df = pd.DataFrame.from_records(processed_rows)
->>>>>>> d4bfad2f
 
     nb_sample = raw_df.shape[0]
     interval_points = np.linspace(
