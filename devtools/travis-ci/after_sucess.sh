echo '$TRAVIS_PULL_REQUEST $TRAVIS_BRANCH'
echo $TRAVIS_PULL_REQUEST $TRAVIS_BRANCH

if [[ "$TRAVIS_PULL_REQUEST" != "false" ]]; then
    echo "This is a pull request. No deployment will be done."; exit 0
fi

if [[ "$TRAVIS_BRANCH" != "master" ]]; then
    echo "No deployment on BRANCH='$TRAVIS_BRANCH'"; exit 0
fi

# Create the docs and push them to S3
# -----------------------------------
echo "About to install numpydoc, s3cmd"
pip install numpydoc s3cmd msmb_theme sphinx_rtd_theme
<<<<<<< HEAD
pip freeze
=======
pip install -I sphinx==1.3.5 sphinx_bootstrap_theme
conda list -e
>>>>>>> ac3d5aa2
mkdir -p docs/_build
echo "About to build docs"
sphinx-apidoc -f -o docs/source deepchem
sphinx-build -b html docs/source docs/_build
# Copy 
cp -r docs/_build/ website/docs/
echo "About to push docs to s3"
python devtools/travis-ci/push-docs-to-s3.py<|MERGE_RESOLUTION|>--- conflicted
+++ resolved
@@ -13,12 +13,9 @@
 # -----------------------------------
 echo "About to install numpydoc, s3cmd"
 pip install numpydoc s3cmd msmb_theme sphinx_rtd_theme
-<<<<<<< HEAD
+pip install -I sphinx==1.3.5 sphinx_bootstrap_theme
 pip freeze
-=======
-pip install -I sphinx==1.3.5 sphinx_bootstrap_theme
 conda list -e
->>>>>>> ac3d5aa2
 mkdir -p docs/_build
 echo "About to build docs"
 sphinx-apidoc -f -o docs/source deepchem
